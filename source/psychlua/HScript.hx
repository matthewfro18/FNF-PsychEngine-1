package psychlua;

import flixel.FlxBasic;
import objects.Character;
import psychlua.FunkinLua;
import psychlua.CustomSubstate;

#if (HSCRIPT_ALLOWED && SScript >= "3.0.0")
import tea.SScript;
class HScript extends SScript
{
	public var parentLua:FunkinLua;
	
	public static function initHaxeModule(parent:FunkinLua)
	{
		#if (SScript >= "3.0.0")
		if(parent.hscript == null)
		{
			trace('initializing haxe interp for: ${parent.scriptName}');
			parent.hscript = new HScript(parent);
		}
		#end
	}

	public static function initHaxeModuleCode(parent:FunkinLua, code:String)
	{
		#if (SScript >= "3.0.0")
		if(parent.hscript == null)
		{
			trace('initializing haxe interp for: ${parent.scriptName}');
			parent.hscript = new HScript(parent, code);
		}
		#end
	}

	public var origin:String;
	override public function new(?parent:FunkinLua = null, ?file:String)
	{
		if (file == null)
			file = '';
	
		super(file, false, false);
		parentLua = parent;
		if (parent != null)
			origin = parent.scriptName;
		if (scriptFile != null && scriptFile.length > 0)
			origin = scriptFile;
		preset();
		execute();
	}

	override function preset()
	{
		#if (SScript >= "3.0.0")
		super.preset();

		// Some very commonly used classes
		set('FlxG', flixel.FlxG);
		set('FlxSprite', flixel.FlxSprite);
		set('FlxCamera', flixel.FlxCamera);
		set('FlxTimer', flixel.util.FlxTimer);
		set('FlxTween', flixel.tweens.FlxTween);
		set('FlxEase', flixel.tweens.FlxEase);
		set('FlxColor', CustomFlxColor);
		set('PlayState', PlayState);
		set('Paths', Paths);
		set('Conductor', Conductor);
		set('ClientPrefs', ClientPrefs);
		set('Character', Character);
		set('Alphabet', Alphabet);
		set('Note', objects.Note);
		set('CustomSubstate', CustomSubstate);
		set('Countdown', backend.BaseStage.Countdown);
		#if (!flash && sys)
		set('FlxRuntimeShader', flixel.addons.display.FlxRuntimeShader);
		#end
		set('ShaderFilter', openfl.filters.ShaderFilter);
		set('StringTools', StringTools);

		// Functions & Variables
		set('setVar', function(name:String, value:Dynamic)
		{
			PlayState.instance.variables.set(name, value);
		});
		set('getVar', function(name:String)
		{
			var result:Dynamic = null;
			if(PlayState.instance.variables.exists(name)) result = PlayState.instance.variables.get(name);
			return result;
		});
		set('removeVar', function(name:String)
		{
			if(PlayState.instance.variables.exists(name))
			{
				PlayState.instance.variables.remove(name);
				return true;
			}
			return false;
		});
		set('debugPrint', function(text:String, ?color:FlxColor = null) {
			if(color == null) color = FlxColor.WHITE;
			PlayState.instance.addTextToDebug(text, color);
		});

		// For adding your own callbacks

		// not very tested but should work
		set('createGlobalCallback', function(name:String, func:Dynamic)
		{
			#if LUA_ALLOWED
			for (script in PlayState.instance.luaArray)
				if(script != null && script.lua != null && !script.closed)
					Lua_helper.add_callback(script.lua, name, func);
			#end
			FunkinLua.customFunctions.set(name, func);
		});

		// tested
		set('createCallback', function(name:String, func:Dynamic, ?funk:FunkinLua = null)
		{
			if(funk == null) funk = parentLua;
			
			if(parentLua != null) funk.addLocalCallback(name, func);
			else FunkinLua.luaTrace('createCallback ($name): 3rd argument is null', false, false, FlxColor.RED);
		});

		set('addHaxeLibrary', function(libName:String, ?libPackage:String = '') {
			try {
				var str:String = '';
				if(libPackage.length > 0)
					str = libPackage + '.';

				set(libName, Type.resolveClass(str + libName));
			}
			catch (e:Dynamic) {
				var msg:String = e.message.substr(0, e.message.indexOf('\n'));
				if(parentLua != null)
				{
					FunkinLua.lastCalledScript = parentLua;
<<<<<<< HEAD
					msg = origin + ":" + parentLua.lastCalledFunction + " - " + msg;
=======
					msg = interpName + ":" + parentLua.lastCalledFunction + " - " + msg;
>>>>>>> bc5fced4
				}
				else msg = '$origin - $msg';
				FunkinLua.luaTrace(msg, parentLua == null, false, FlxColor.RED);
			}
		});
		set('parentLua', parentLua);
		set('game', PlayState.instance);
		set('buildTarget', FunkinLua.getBuildTarget());
		set('customSubstate', CustomSubstate.instance);
		set('customSubstateName', CustomSubstate.name);

		set('Function_Stop', FunkinLua.Function_Stop);
		set('Function_Continue', FunkinLua.Function_Continue);
		set('Function_StopLua', FunkinLua.Function_StopLua); //doesnt do much cuz HScript has a lower priority than Lua
		set('Function_StopHScript', FunkinLua.Function_StopHScript);
		set('Function_StopAll', FunkinLua.Function_StopAll);
		
		set('add', function(obj:FlxBasic) PlayState.instance.add(obj));
		set('insert', function(pos:Int, obj:FlxBasic) PlayState.instance.insert(pos, obj));
		set('remove', function(obj:FlxBasic, splice:Bool = false) PlayState.instance.remove(obj, splice));
		#end
	}

	public function executeCode(?funcToRun:String = null, ?funcArgs:Array<Dynamic> = null):SCall
	{
<<<<<<< HEAD
		if (funcToRun != null)
		{
			if(!exists(funcToRun))
			{
				FunkinLua.luaTrace(origin + ' - No HScript function named: $funcToRun', false, false, FlxColor.RED);
=======
		doString(codeToRun);

		if(parsingExceptions != null && parsingExceptions.length > 0)
		{
			for (e in parsingExceptions)
				if(e != null)
					FunkinLua.luaTrace('ERROR ON LOADING ($interpName): ${e.message.substr(0, e.message.indexOf('\n'))}', parentLua == null, false, FlxColor.RED);
			return null;
		}
		else if (funcToRun != null)
		{
			if(!exists(funcToRun))
			{
				FunkinLua.luaTrace('$interpName - No HScript function named: $funcToRun', parentLua == null, false, FlxColor.RED);
>>>>>>> bc5fced4
				return null;
			}
			var callValue = call(funcToRun, funcArgs);
			if (callValue.succeeded)
				return callValue;
			else
			{
				var e = callValue.exceptions[0];
				if (e != null)
				{
					var msg:String = e.toString();
<<<<<<< HEAD
					if(parentLua != null) msg = origin + ":" + parentLua.lastCalledFunction + " - " + msg;
					else msg = '$origin - $msg';
=======
					if(parentLua != null) msg = interpName + ":" + parentLua.lastCalledFunction + " - " + msg;
					else msg = '$interpName - $msg';
>>>>>>> bc5fced4
					FunkinLua.luaTrace(msg, parentLua == null, false, FlxColor.RED);
				}
				return null;
			}
		}

		return null;
	}

	public function executeFunction(funcToRun:String = null, funcArgs:Array<Dynamic>):SCall
	{
		if (funcToRun == null)
			return null;

		return call(funcToRun, funcArgs);
	}

	public static function implement(funk:FunkinLua)
	{
		#if LUA_ALLOWED
		funk.addLocalCallback("runHaxeCode", function(codeToRun:String, ?varsToBring:Any = null, ?funcToRun:String = null, ?funcArgs:Array<Dynamic> = null):Dynamic {
			var retVal:SCall = null;
			#if (SScript >= "3.0.0")
			initHaxeModuleCode(funk, codeToRun);
			if(varsToBring != null)
			{
				for (key in Reflect.fields(varsToBring))
				{
					//trace('Key $key: ' + Reflect.field(varsToBring, key));
					funk.hscript.set(key, Reflect.field(varsToBring, key));
				}
			}
			retVal = funk.hscript.executeCode(funcToRun, funcArgs);
			if (retVal != null)
			{
				if(retVal.succeeded)
					return (retVal.returnValue == null || LuaUtils.isOfTypes(retVal.returnValue, [Bool, Int, Float, String, Array])) ? retVal.returnValue : null;

				var e = retVal.exceptions[0];
				if (e != null)
					FunkinLua.luaTrace(funk.hscript.origin + ":" + funk.lastCalledFunction + " - " + e, false, false, FlxColor.RED);
				return null;
			}
			else if (funk.hscript.returnValue != null)
				return funk.hscript.returnValue;
			#else
			FunkinLua.luaTrace("runHaxeCode: HScript isn't supported on this platform!", false, false, FlxColor.RED);
			#end
			return null;
		});
		
		funk.addLocalCallback("runHaxeFunction", function(funcToRun:String, ?funcArgs:Array<Dynamic> = null) {
			#if (SScript >= "3.0.0")
			var callValue = funk.hscript.executeFunction(funcToRun, funcArgs);
			if (!callValue.succeeded)
			{
				var e = callValue.exceptions[0];
				if (e != null)
					FunkinLua.luaTrace('ERROR (${funk.hscript.origin}: ${callValue.calledFunction}) - ' + e.message.substr(0, e.message.indexOf('\n')), false, false, FlxColor.RED);
				return null;
			}
			else
				return callValue.returnValue;
			#else
			FunkinLua.luaTrace("runHaxeFunction: HScript isn't supported on this platform!", false, false, FlxColor.RED);
			#end
		});
		// This function is unnecessary because import already exists in SScript as a native feature
		funk.addLocalCallback("addHaxeLibrary", function(libName:String, ?libPackage:String = '') {
			var str:String = '';
			if(libPackage.length > 0)
				str = libPackage + '.';
			else if(libName == null)
				libName = '';

			var c = Type.resolveClass(str + libName);

			#if (SScript >= "3.0.3")
			if (c != null)
				SScript.globalVariables[libName] = c;
			#end

			#if (SScript >= "3.0.0")
			if (funk.hscript != null)
			{
				try {
					if (c != null)
						funk.hscript.set(libName, c);
				}
				catch (e:Dynamic) {
					FunkinLua.luaTrace(funk.hscript.origin + ":" + funk.lastCalledFunction + " - " + e, false, false, FlxColor.RED);
				}
			}
			#else
			FunkinLua.luaTrace("addHaxeLibrary: HScript isn't supported on this platform!", false, false, FlxColor.RED);
			#end
		});
		#end
	}

	#if (SScript >= "3.0.3")
	override public function destroy()
	{
		origin = null;
		parentLua = null;

		super.destroy();
	}
	#end
}

class CustomFlxColor
{
	public static var TRANSPARENT(default, null):Int = FlxColor.TRANSPARENT;
	public static var BLACK(default, null):Int = FlxColor.BLACK;
	public static var WHITE(default, null):Int = FlxColor.WHITE;
	public static var GRAY(default, null):Int = FlxColor.GRAY;

	public static var GREEN(default, null):Int = FlxColor.GREEN;
	public static var LIME(default, null):Int = FlxColor.LIME;
	public static var YELLOW(default, null):Int = FlxColor.YELLOW;
	public static var ORANGE(default, null):Int = FlxColor.ORANGE;
	public static var RED(default, null):Int = FlxColor.RED;
	public static var PURPLE(default, null):Int = FlxColor.PURPLE;
	public static var BLUE(default, null):Int = FlxColor.BLUE;
	public static var BROWN(default, null):Int = FlxColor.BROWN;
	public static var PINK(default, null):Int = FlxColor.PINK;
	public static var MAGENTA(default, null):Int = FlxColor.MAGENTA;
	public static var CYAN(default, null):Int = FlxColor.CYAN;

	public static function fromRGB(Red:Int, Green:Int, Blue:Int, Alpha:Int = 255):Int
	{
		return cast FlxColor.fromRGB(Red, Green, Blue, Alpha);
	}
	public static function fromRGBFloat(Red:Float, Green:Float, Blue:Float, Alpha:Float = 1):Int
	{	
		return cast FlxColor.fromRGBFloat(Red, Green, Blue, Alpha);
	}

	public static function fromHSB(Hue:Float, Sat:Float, Brt:Float, Alpha:Float = 1):Int
	{	
		return cast FlxColor.fromHSB(Hue, Sat, Brt, Alpha);
	}
	public static function fromHSL(Hue:Float, Sat:Float, Light:Float, Alpha:Float = 1):Int
	{	
		return cast FlxColor.fromHSL(Hue, Sat, Light, Alpha);
	}
	public static function fromString(str:String):Int
	{
		return cast FlxColor.fromString(str);
	}
}
#end<|MERGE_RESOLUTION|>--- conflicted
+++ resolved
@@ -137,11 +137,7 @@
 				if(parentLua != null)
 				{
 					FunkinLua.lastCalledScript = parentLua;
-<<<<<<< HEAD
 					msg = origin + ":" + parentLua.lastCalledFunction + " - " + msg;
-=======
-					msg = interpName + ":" + parentLua.lastCalledFunction + " - " + msg;
->>>>>>> bc5fced4
 				}
 				else msg = '$origin - $msg';
 				FunkinLua.luaTrace(msg, parentLua == null, false, FlxColor.RED);
@@ -167,28 +163,11 @@
 
 	public function executeCode(?funcToRun:String = null, ?funcArgs:Array<Dynamic> = null):SCall
 	{
-<<<<<<< HEAD
 		if (funcToRun != null)
 		{
 			if(!exists(funcToRun))
 			{
 				FunkinLua.luaTrace(origin + ' - No HScript function named: $funcToRun', false, false, FlxColor.RED);
-=======
-		doString(codeToRun);
-
-		if(parsingExceptions != null && parsingExceptions.length > 0)
-		{
-			for (e in parsingExceptions)
-				if(e != null)
-					FunkinLua.luaTrace('ERROR ON LOADING ($interpName): ${e.message.substr(0, e.message.indexOf('\n'))}', parentLua == null, false, FlxColor.RED);
-			return null;
-		}
-		else if (funcToRun != null)
-		{
-			if(!exists(funcToRun))
-			{
-				FunkinLua.luaTrace('$interpName - No HScript function named: $funcToRun', parentLua == null, false, FlxColor.RED);
->>>>>>> bc5fced4
 				return null;
 			}
 			var callValue = call(funcToRun, funcArgs);
@@ -200,13 +179,8 @@
 				if (e != null)
 				{
 					var msg:String = e.toString();
-<<<<<<< HEAD
 					if(parentLua != null) msg = origin + ":" + parentLua.lastCalledFunction + " - " + msg;
 					else msg = '$origin - $msg';
-=======
-					if(parentLua != null) msg = interpName + ":" + parentLua.lastCalledFunction + " - " + msg;
-					else msg = '$interpName - $msg';
->>>>>>> bc5fced4
 					FunkinLua.luaTrace(msg, parentLua == null, false, FlxColor.RED);
 				}
 				return null;
