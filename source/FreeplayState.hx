--- conflicted
+++ resolved
@@ -362,16 +362,6 @@
 			curSelected = songs.length - 1;
 		if (curSelected >= songs.length)
 			curSelected = 0;
-<<<<<<< HEAD
-
-			
-			
-			
-			
-			
-			
-=======
->>>>>>> be5f90e6
 			
 		var newColor:Int = songs[curSelected].color;
 		if(newColor != intendedColor) {
@@ -421,7 +411,6 @@
 		//it didn't account for mod directories my bad : P
 		
 			
-		//MAKE THIS COOLER : PPP
 			var songLowercase:String = Paths.formatToSongPath(songs[curSelected].songName);
 			#if MODS_ALLOWED
 			var pathshit = Paths.modFolders('data/' + songLowercase);
