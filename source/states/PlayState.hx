package states;

import backend.Highscore;
import backend.StageData;
import backend.WeekData;
import backend.Song;
import backend.Section;
import backend.Rating;

import flixel.FlxBasic;
import flixel.FlxObject;
import flixel.FlxSubState;
import flixel.addons.transition.FlxTransitionableState;
import flixel.util.FlxSort;
import flixel.util.FlxStringUtil;
import flixel.util.FlxSave;
import flixel.input.keyboard.FlxKey;
import flixel.animation.FlxAnimationController;
import lime.utils.Assets;
import openfl.utils.Assets as OpenFlAssets;
import openfl.events.KeyboardEvent;
import haxe.Json;

import cutscenes.CutsceneHandler;
import cutscenes.DialogueBoxPsych;

import states.StoryMenuState;
import states.FreeplayState;
import states.editors.ChartingState;
import states.editors.CharacterEditorState;

import substates.PauseSubState;
import substates.GameOverSubstate;

#if !flash
import flixel.addons.display.FlxRuntimeShader;
import openfl.filters.ShaderFilter;
#end

#if VIDEOS_ALLOWED
#if (hxCodec >= "3.0.0") import hxcodec.flixel.FlxVideo as VideoHandler;
#elseif (hxCodec >= "2.6.1") import hxcodec.VideoHandler as VideoHandler;
#elseif (hxCodec == "2.6.0") import VideoHandler;
#else import vlc.MP4Handler as VideoHandler; #end
#end

import objects.Note.EventNote;
import objects.*;
import states.stages.objects.*;

#if LUA_ALLOWED
import psychlua.*;
#else
import psychlua.FunkinLua;
import psychlua.LuaUtils;
import psychlua.HScript;
#end

#if SScript
import tea.SScript;
#end

/**
 * This is where all the Gameplay stuff happens and is managed
 *
 * here's some useful tips if you are making a mod in source:
 *
 * If you want to add your stage to the game, copy states/stages/Template.hx,
 * and put your stage code there, then, on PlayState, search for
 * "switch (curStage)", and add your stage to that list.
 *
 * If you want to code Events, you can either code it on a Stage file or on PlayState, if you're doing the latter, search for:
 *
 * "function eventPushed" - Only called *one time* when the game loads, use it for precaching events that use the same assets, no matter the values
 * "function eventPushedUnique" - Called one time per event, use it for precaching events that uses different assets based on its values
 * "function eventEarlyTrigger" - Used for making your event start a few MILLISECONDS earlier
 * "function triggerEvent" - Called when the song hits your event's timestamp, this is probably what you were looking for
**/
class PlayState extends MusicBeatState
{
	public static var STRUM_X = 42;
	public static var STRUM_X_MIDDLESCROLL = -278;

	public static var ratingStuff:Array<Dynamic> = [
		['You Suck!', 0.2], //From 0% to 19%
		['Shit', 0.4], //From 20% to 39%
		['Bad', 0.5], //From 40% to 49%
		['Bruh', 0.6], //From 50% to 59%
		['Meh', 0.69], //From 60% to 68%
		['Nice', 0.7], //69%
		['Good', 0.8], //From 70% to 79%
		['Great', 0.9], //From 80% to 89%
		['Sick!', 1], //From 90% to 99%
		['Perfect!!', 1] //The value on this one isn't used actually, since Perfect is always "1"
	];

	//event variables
	private var isCameraOnForcedPos:Bool = false;

	public var boyfriendMap:Map<String, Character> = new Map<String, Character>();
	public var dadMap:Map<String, Character> = new Map<String, Character>();
	public var gfMap:Map<String, Character> = new Map<String, Character>();
	public var variables:Map<String, Dynamic> = new Map<String, Dynamic>();

	#if HSCRIPT_ALLOWED
	public var hscriptArray:Array<HScript> = [];
	public var instancesExclude:Array<String> = [];
	#end

	#if LUA_ALLOWED
	public var modchartTweens:Map<String, FlxTween> = new Map<String, FlxTween>();
	public var modchartSprites:Map<String, ModchartSprite> = new Map<String, ModchartSprite>();
	public var modchartTimers:Map<String, FlxTimer> = new Map<String, FlxTimer>();
	public var modchartSounds:Map<String, FlxSound> = new Map<String, FlxSound>();
	public var modchartTexts:Map<String, FlxText> = new Map<String, FlxText>();
	public var modchartSaves:Map<String, FlxSave> = new Map<String, FlxSave>();
	#end

	public var BF_X:Float = 770;
	public var BF_Y:Float = 100;
	public var DAD_X:Float = 100;
	public var DAD_Y:Float = 100;
	public var GF_X:Float = 400;
	public var GF_Y:Float = 130;

	public var songSpeedTween:FlxTween;
	public var songSpeed(default, set):Float = 1;
	public var songSpeedType:String = "multiplicative";
	public var noteKillOffset:Float = 350;

	public var playbackRate(default, set):Float = 1;

	public var boyfriendGroup:FlxSpriteGroup;
	public var dadGroup:FlxSpriteGroup;
	public var gfGroup:FlxSpriteGroup;
	public static var curStage:String = '';
	public static var stageUI:String = "normal";
	public static var isPixelStage(get, never):Bool;

	@:noCompletion
	static function get_isPixelStage():Bool
		return stageUI == "pixel" || stageUI.endsWith("-pixel");

	public static var SONG:SwagSong = null;
	public static var isStoryMode:Bool = false;
	public static var storyWeek:Int = 0;
	public static var storyPlaylist:Array<String> = [];
	public static var storyDifficulty:Int = 1;

	public var spawnTime:Float = 2000;

	public var vocals:FlxSound;
	public var inst:FlxSound;

	public var dad:Character = null;
	public var gf:Character = null;
	public var boyfriend:Character = null;

	public var notes:FlxTypedGroup<Note>;
	public var unspawnNotes:Array<Note> = [];
	public var eventNotes:Array<EventNote> = [];

	public var camFollow:FlxObject;
	private static var prevCamFollow:FlxObject;

	public var strumLineNotes:FlxTypedGroup<StrumNote>;
	public var opponentStrums:FlxTypedGroup<StrumNote>;
	public var playerStrums:FlxTypedGroup<StrumNote>;
	public var grpNoteSplashes:FlxTypedGroup<NoteSplash>;

	public var camZooming:Bool = false;
	public var camZoomingMult:Float = 1;
	public var camZoomingDecay:Float = 1;
	private var curSong:String = "";

	public var gfSpeed:Int = 1;
	public var health(default, set):Float = 1;
	public var combo:Int = 0;

	public var healthBar:Bar;
	public var timeBar:Bar;
	var songPercent:Float = 0;

	public var ratingsData:Array<Rating> = Rating.loadDefault();

	private var generatedMusic:Bool = false;
	public var endingSong:Bool = false;
	public var startingSong:Bool = false;
	private var updateTime:Bool = true;
	public static var changedDifficulty:Bool = false;
	public static var chartingMode:Bool = false;

	//Gameplay settings
	public var healthGain:Float = 1;
	public var healthLoss:Float = 1;

	public var guitarHeroSustains:Bool = false;
	public var instakillOnMiss:Bool = false;
	public var cpuControlled:Bool = false;
	public var practiceMode:Bool = false;

	public var botplaySine:Float = 0;
	public var botplayTxt:FlxText;

	public var iconP1:HealthIcon;
	public var iconP2:HealthIcon;
	public var camHUD:FlxCamera;
	public var camGame:FlxCamera;
	public var camOther:FlxCamera;
	public var cameraSpeed:Float = 1;

	public var songScore:Int = 0;
	public var songHits:Int = 0;
	public var songMisses:Int = 0;
	public var scoreTxt:FlxText;
	var timeTxt:FlxText;
	var scoreTxtTween:FlxTween;

	public static var campaignScore:Int = 0;
	public static var campaignMisses:Int = 0;
	public static var seenCutscene:Bool = false;
	public static var deathCounter:Int = 0;

	public var defaultCamZoom:Float = 1.05;

	// how big to stretch the pixel art assets
	public static var daPixelZoom:Float = 6;
	private var singAnimations:Array<String> = ['singLEFT', 'singDOWN', 'singUP', 'singRIGHT'];

	public var inCutscene:Bool = false;
	public var skipCountdown:Bool = false;
	var songLength:Float = 0;

	public var boyfriendCameraOffset:Array<Float> = null;
	public var opponentCameraOffset:Array<Float> = null;
	public var girlfriendCameraOffset:Array<Float> = null;

	#if desktop
	// Discord RPC variables
	var storyDifficultyText:String = "";
	var detailsText:String = "";
	var detailsPausedText:String = "";
	#end

	//Achievement shit
	var keysPressed:Array<Int> = [];
	var boyfriendIdleTime:Float = 0.0;
	var boyfriendIdled:Bool = false;

	// Lua shit
	public static var instance:PlayState;
	public var luaArray:Array<FunkinLua> = [];
	#if LUA_ALLOWED
	private var luaDebugGroup:FlxTypedGroup<DebugLuaText>;
	#end
	public var introSoundsSuffix:String = '';

	// Less laggy controls
	private var keysArray:Array<String>;

	public var precacheList:Map<String, String> = new Map<String, String>();
	public var songName:String;

	// Callbacks for stages
	public var startCallback:Void->Void = null;
	public var endCallback:Void->Void = null;

	override public function create()
	{
		//trace('Playback Rate: ' + playbackRate);
		Paths.clearStoredMemory();

		startCallback = startCountdown;
		endCallback = endSong;

		// for lua
		instance = this;

		PauseSubState.songName = null; //Reset to default
		playbackRate = ClientPrefs.getGameplaySetting('songspeed');

		keysArray = [
			'note_left',
			'note_down',
			'note_up',
			'note_right'
		];

		if (FlxG.sound.music != null)
			FlxG.sound.music.stop();

		// Gameplay settings
		healthGain = ClientPrefs.getGameplaySetting('healthgain');
		healthLoss = ClientPrefs.getGameplaySetting('healthloss');
		instakillOnMiss = ClientPrefs.getGameplaySetting('instakill');
		practiceMode = ClientPrefs.getGameplaySetting('practice');
		cpuControlled = ClientPrefs.getGameplaySetting('botplay');
		guitarHeroSustains = ClientPrefs.data.guitarHeroSustains;

		// var gameCam:FlxCamera = FlxG.camera;
		camGame = initPsychCamera();
		camHUD = new FlxCamera();
		camOther = new FlxCamera();
		camHUD.bgColor.alpha = 0;
		camOther.bgColor.alpha = 0;

		FlxG.cameras.add(camHUD, false);
		FlxG.cameras.add(camOther, false);
		grpNoteSplashes = new FlxTypedGroup<NoteSplash>();

		CustomFadeTransition.nextCamera = camOther;

		persistentUpdate = true;
		persistentDraw = true;

		if (SONG == null)
			SONG = Song.loadFromJson('tutorial');

		Conductor.mapBPMChanges(SONG);
		Conductor.bpm = SONG.bpm;

		#if desktop
		storyDifficultyText = Difficulty.getString();

		// String that contains the mode defined here so it isn't necessary to call changePresence for each mode
		if (isStoryMode)
			detailsText = "Story Mode: " + WeekData.getCurrentWeek().weekName;
		else
			detailsText = "Freeplay";

		// String for when the game is paused
		detailsPausedText = "Paused - " + detailsText;
		#end

		GameOverSubstate.resetVariables();
		songName = Paths.formatToSongPath(SONG.song);
		if(SONG.stage == null || SONG.stage.length < 1) {
			SONG.stage = StageData.vanillaSongStage(songName);
		}
		curStage = SONG.stage;

		var stageData:StageFile = StageData.getStageFile(curStage);
		if(stageData == null) { //Stage couldn't be found, create a dummy stage for preventing a crash
			stageData = StageData.dummy();
		}

		defaultCamZoom = stageData.defaultZoom;

		stageUI = "normal";
		if (stageData.stageUI != null && stageData.stageUI.trim().length > 0)
			stageUI = stageData.stageUI;
		else {
			if (stageData.isPixelStage)
				stageUI = "pixel";
		}

		BF_X = stageData.boyfriend[0];
		BF_Y = stageData.boyfriend[1];
		GF_X = stageData.girlfriend[0];
		GF_Y = stageData.girlfriend[1];
		DAD_X = stageData.opponent[0];
		DAD_Y = stageData.opponent[1];

		if(stageData.camera_speed != null)
			cameraSpeed = stageData.camera_speed;

		boyfriendCameraOffset = stageData.camera_boyfriend;
		if(boyfriendCameraOffset == null) //Fucks sake should have done it since the start :rolling_eyes:
			boyfriendCameraOffset = [0, 0];

		opponentCameraOffset = stageData.camera_opponent;
		if(opponentCameraOffset == null)
			opponentCameraOffset = [0, 0];

		girlfriendCameraOffset = stageData.camera_girlfriend;
		if(girlfriendCameraOffset == null)
			girlfriendCameraOffset = [0, 0];

		boyfriendGroup = new FlxSpriteGroup(BF_X, BF_Y);
		dadGroup = new FlxSpriteGroup(DAD_X, DAD_Y);
		gfGroup = new FlxSpriteGroup(GF_X, GF_Y);

		switch (curStage)
		{
			case 'stage': new states.stages.StageWeek1(); //Week 1
			case 'spooky': new states.stages.Spooky(); //Week 2
			case 'philly': new states.stages.Philly(); //Week 3
			case 'limo': new states.stages.Limo(); //Week 4
			case 'mall': new states.stages.Mall(); //Week 5 - Cocoa, Eggnog
			case 'mallEvil': new states.stages.MallEvil(); //Week 5 - Winter Horrorland
			case 'school': new states.stages.School(); //Week 6 - Senpai, Roses
			case 'schoolEvil': new states.stages.SchoolEvil(); //Week 6 - Thorns
			case 'tank': new states.stages.Tank(); //Week 7 - Ugh, Guns, Stress
		}

		if(isPixelStage) {
			introSoundsSuffix = '-pixel';
		}

		add(gfGroup);
		add(dadGroup);
		add(boyfriendGroup);

		#if LUA_ALLOWED
		luaDebugGroup = new FlxTypedGroup<DebugLuaText>();
		luaDebugGroup.cameras = [camOther];
		add(luaDebugGroup);
		#end

		// "GLOBAL" SCRIPTS
		#if LUA_ALLOWED
		for (folder in Mods.directoriesWithFile(Paths.getSharedPath(), 'scripts/'))
			for (file in FileSystem.readDirectory(folder))
			{
				if(file.toLowerCase().endsWith('.lua'))
					new FunkinLua(folder + file);
				if(file.toLowerCase().endsWith('.hx'))
					initHScript(folder + file);
			}
		#end

		// STAGE SCRIPTS
		#if LUA_ALLOWED
		startLuasNamed('stages/' + curStage + '.lua');
		#end

		#if HSCRIPT_ALLOWED
		startHScriptsNamed('stages/' + curStage + '.hx');
		#end

		if (!stageData.hide_girlfriend)
		{
			if(SONG.gfVersion == null || SONG.gfVersion.length < 1) SONG.gfVersion = 'gf'; //Fix for the Chart Editor
			gf = new Character(0, 0, SONG.gfVersion);
			startCharacterPos(gf);
			gf.scrollFactor.set(0.95, 0.95);
			gfGroup.add(gf);
			startCharacterScripts(gf.curCharacter);
		}

		dad = new Character(0, 0, SONG.player2);
		startCharacterPos(dad, true);
		dadGroup.add(dad);
		startCharacterScripts(dad.curCharacter);

		boyfriend = new Character(0, 0, SONG.player1, true);
		startCharacterPos(boyfriend);
		boyfriendGroup.add(boyfriend);
		startCharacterScripts(boyfriend.curCharacter);

		var camPos:FlxPoint = FlxPoint.get(girlfriendCameraOffset[0], girlfriendCameraOffset[1]);
		if(gf != null)
		{
			camPos.x += gf.getGraphicMidpoint().x + gf.cameraPosition[0];
			camPos.y += gf.getGraphicMidpoint().y + gf.cameraPosition[1];
		}

		if(dad.curCharacter.startsWith('gf')) {
			dad.setPosition(GF_X, GF_Y);
			if(gf != null)
				gf.visible = false;
		}
		stagesFunc(function(stage:BaseStage) stage.createPost());

		comboGroup = new FlxSpriteGroup();
		add(comboGroup);
		noteGroup = new FlxTypedGroup<FlxBasic>();
		add(noteGroup);
		uiGroup = new FlxSpriteGroup();
		add(uiGroup);

		Conductor.songPosition = -5000 / Conductor.songPosition;
		var showTime:Bool = (ClientPrefs.data.timeBarType != 'Disabled');
		timeTxt = new FlxText(STRUM_X + (FlxG.width / 2) - 248, 19, 400, "", 32);
		timeTxt.setFormat(Paths.font("vcr.ttf"), 32, FlxColor.WHITE, CENTER, FlxTextBorderStyle.OUTLINE, FlxColor.BLACK);
		timeTxt.scrollFactor.set();
		timeTxt.alpha = 0;
		timeTxt.borderSize = 2;
		timeTxt.visible = updateTime = showTime;
		if(ClientPrefs.data.downScroll) timeTxt.y = FlxG.height - 44;
		if(ClientPrefs.data.timeBarType == 'Song Name') timeTxt.text = SONG.song;

		timeBar = new Bar(0, timeTxt.y + (timeTxt.height / 4), 'timeBar', function() return songPercent, 0, 1);
		timeBar.scrollFactor.set();
		timeBar.screenCenter(X);
		timeBar.alpha = 0;
		timeBar.visible = showTime;
		uiGroup.add(timeBar);
		uiGroup.add(timeTxt);

		strumLineNotes = new FlxTypedGroup<StrumNote>();
		noteGroup.add(strumLineNotes);

		if(ClientPrefs.data.timeBarType == 'Song Name')
		{
			timeTxt.size = 24;
			timeTxt.y += 3;
		}

		var splash:NoteSplash = new NoteSplash(100, 100);
		grpNoteSplashes.add(splash);
		splash.alpha = 0.000001; //cant make it invisible or it won't allow precaching

		opponentStrums = new FlxTypedGroup<StrumNote>();
		playerStrums = new FlxTypedGroup<StrumNote>();

		generateSong(SONG.song);

		noteGroup.add(grpNoteSplashes);

		camFollow = new FlxObject(0, 0, 1, 1);
		camFollow.setPosition(camPos.x, camPos.y);
		camPos.put();

		if (prevCamFollow != null)
		{
			camFollow = prevCamFollow;
			prevCamFollow = null;
		}
		add(camFollow);

		FlxG.camera.follow(camFollow, LOCKON, 0);
		FlxG.camera.zoom = defaultCamZoom;
		FlxG.camera.snapToTarget();

		FlxG.worldBounds.set(0, 0, FlxG.width, FlxG.height);
		moveCameraSection();

		healthBar = new Bar(0, FlxG.height * (!ClientPrefs.data.downScroll ? 0.89 : 0.11), 'healthBar', function() return health, 0, 2);
		healthBar.screenCenter(X);
		healthBar.leftToRight = false;
		healthBar.scrollFactor.set();
		healthBar.visible = !ClientPrefs.data.hideHud;
		healthBar.alpha = ClientPrefs.data.healthBarAlpha;
		reloadHealthBarColors();
		uiGroup.add(healthBar);

		iconP1 = new HealthIcon(boyfriend.healthIcon, true);
		iconP1.y = healthBar.y - 75;
		iconP1.visible = !ClientPrefs.data.hideHud;
		iconP1.alpha = ClientPrefs.data.healthBarAlpha;
		uiGroup.add(iconP1);

		iconP2 = new HealthIcon(dad.healthIcon, false);
		iconP2.y = healthBar.y - 75;
		iconP2.visible = !ClientPrefs.data.hideHud;
		iconP2.alpha = ClientPrefs.data.healthBarAlpha;
		uiGroup.add(iconP2);

		scoreTxt = new FlxText(0, healthBar.y + 40, FlxG.width, "", 20);
		scoreTxt.setFormat(Paths.font("vcr.ttf"), 20, FlxColor.WHITE, CENTER, FlxTextBorderStyle.OUTLINE, FlxColor.BLACK);
		scoreTxt.scrollFactor.set();
		scoreTxt.borderSize = 1.25;
		scoreTxt.visible = !ClientPrefs.data.hideHud;
		updateScore(false);
		uiGroup.add(scoreTxt);

		botplayTxt = new FlxText(400, timeBar.y + 55, FlxG.width - 800, "BOTPLAY", 32);
		botplayTxt.setFormat(Paths.font("vcr.ttf"), 32, FlxColor.WHITE, CENTER, FlxTextBorderStyle.OUTLINE, FlxColor.BLACK);
		botplayTxt.scrollFactor.set();
		botplayTxt.borderSize = 1.25;
		botplayTxt.visible = cpuControlled;
		uiGroup.add(botplayTxt);
		if(ClientPrefs.data.downScroll)
			botplayTxt.y = timeBar.y - 78;

		uiGroup.cameras = [camHUD];
		noteGroup.cameras = [camHUD];
		comboGroup.cameras = [camHUD];

		startingSong = true;

		#if LUA_ALLOWED
		for (notetype in noteTypes)
			startLuasNamed('custom_notetypes/' + notetype + '.lua');
		for (event in eventsPushed)
			startLuasNamed('custom_events/' + event + '.lua');
		#end

		#if HSCRIPT_ALLOWED
		for (notetype in noteTypes)
			startHScriptsNamed('custom_notetypes/' + notetype + '.hx');
		for (event in eventsPushed)
			startHScriptsNamed('custom_events/' + event + '.hx');
		#end
		noteTypes = null;
		eventsPushed = null;

		if(eventNotes.length > 1)
		{
			for (event in eventNotes) event.strumTime -= eventEarlyTrigger(event);
			eventNotes.sort(sortByTime);
		}

		// SONG SPECIFIC SCRIPTS
		#if LUA_ALLOWED
		for (folder in Mods.directoriesWithFile(Paths.getSharedPath(), 'data/' + songName + '/'))
			for (file in FileSystem.readDirectory(folder))
			{
				if(file.toLowerCase().endsWith('.lua'))
					new FunkinLua(folder + file);
				if(file.toLowerCase().endsWith('.hx'))
					initHScript(folder + file);
			}
		#end

		startCallback();
		RecalculateRating();

		//PRECACHING MISS SOUNDS BECAUSE I THINK THEY CAN LAG PEOPLE AND FUCK THEM UP IDK HOW HAXE WORKS
		if(ClientPrefs.data.hitsoundVolume > 0) precacheList.set('hitsound', 'sound');
		precacheList.set('missnote1', 'sound');
		precacheList.set('missnote2', 'sound');
		precacheList.set('missnote3', 'sound');

		if (PauseSubState.songName != null) {
			precacheList.set(PauseSubState.songName, 'music');
		} else if(ClientPrefs.data.pauseMusic != 'None') {
			precacheList.set(Paths.formatToSongPath(ClientPrefs.data.pauseMusic), 'music');
		}

		precacheList.set('alphabet', 'image');
		resetRPC();

		FlxG.stage.addEventListener(KeyboardEvent.KEY_DOWN, onKeyPress);
		FlxG.stage.addEventListener(KeyboardEvent.KEY_UP, onKeyRelease);
		callOnScripts('onCreatePost');

		cacheCountdown();
		cachePopUpScore();

		for (key => type in precacheList)
		{
			//trace('Key $key is type $type');
			switch(type)
			{
				case 'image':
					Paths.image(key);
				case 'sound':
					Paths.sound(key);
				case 'music':
					Paths.music(key);
			}
		}

		super.create();
		Paths.clearUnusedMemory();

		CustomFadeTransition.nextCamera = camOther;
		if(eventNotes.length < 1) checkEventNote();
	}

	function set_songSpeed(value:Float):Float
	{
		if(generatedMusic)
		{
			var ratio:Float = value / songSpeed; //funny word huh
			if(ratio != 1)
			{
				for (note in notes.members) note.resizeByRatio(ratio);
				for (note in unspawnNotes) note.resizeByRatio(ratio);
			}
		}
		songSpeed = value;
		noteKillOffset = Math.max(Conductor.stepCrochet, 350 / songSpeed * playbackRate);
		return value;
	}

	function set_playbackRate(value:Float):Float
	{
		#if FLX_PITCH
		if(generatedMusic)
		{
			if(vocals != null) vocals.pitch = value;
			FlxG.sound.music.pitch = value;

			var ratio:Float = playbackRate / value; //funny word huh
			if(ratio != 1)
			{
				for (note in notes.members) note.resizeByRatio(ratio);
				for (note in unspawnNotes) note.resizeByRatio(ratio);
			}
		}
		playbackRate = value;
		FlxG.animationTimeScale = value;
		Conductor.safeZoneOffset = (ClientPrefs.data.safeFrames / 60) * 1000 * value;
		setOnScripts('playbackRate', playbackRate);
		#else
		playbackRate = 1.0; // ensuring -Crow
		#end
		return playbackRate;
	}

	public function addTextToDebug(text:String, color:FlxColor) {
		var newText:DebugLuaText = luaDebugGroup.recycle(DebugLuaText);
		newText.text = text;
		newText.color = color;
		newText.disableTime = 6;
		newText.alpha = 1;
		newText.setPosition(10, 8 - newText.height);

		luaDebugGroup.forEachAlive(function(spr:DebugLuaText) {
			spr.y += newText.height + 2;
		});
		luaDebugGroup.add(newText);

		Sys.println(text);
	}

	public function reloadHealthBarColors() {
		healthBar.setColors(FlxColor.fromRGB(dad.healthColorArray[0], dad.healthColorArray[1], dad.healthColorArray[2]),
			FlxColor.fromRGB(boyfriend.healthColorArray[0], boyfriend.healthColorArray[1], boyfriend.healthColorArray[2]));
	}

	public function addCharacterToList(newCharacter:String, type:Int) {
		switch(type) {
			case 0:
				if(!boyfriendMap.exists(newCharacter)) {
					var newBoyfriend:Character = new Character(0, 0, newCharacter, true);
					boyfriendMap.set(newCharacter, newBoyfriend);
					boyfriendGroup.add(newBoyfriend);
					startCharacterPos(newBoyfriend);
					newBoyfriend.alpha = 0.00001;
					startCharacterScripts(newBoyfriend.curCharacter);
				}

			case 1:
				if(!dadMap.exists(newCharacter)) {
					var newDad:Character = new Character(0, 0, newCharacter);
					dadMap.set(newCharacter, newDad);
					dadGroup.add(newDad);
					startCharacterPos(newDad, true);
					newDad.alpha = 0.00001;
					startCharacterScripts(newDad.curCharacter);
				}

			case 2:
				if(gf != null && !gfMap.exists(newCharacter)) {
					var newGf:Character = new Character(0, 0, newCharacter);
					newGf.scrollFactor.set(0.95, 0.95);
					gfMap.set(newCharacter, newGf);
					gfGroup.add(newGf);
					startCharacterPos(newGf);
					newGf.alpha = 0.00001;
					startCharacterScripts(newGf.curCharacter);
				}
		}
	}

	function startCharacterScripts(name:String)
	{
		// Lua
		#if LUA_ALLOWED
		var doPush:Bool = false;
		var luaFile:String = 'characters/' + name + '.lua';
		#if MODS_ALLOWED
		var replacePath:String = Paths.modFolders(luaFile);
		if(FileSystem.exists(replacePath))
		{
			luaFile = replacePath;
			doPush = true;
		}
		else
		{
			luaFile = Paths.getSharedPath(luaFile);
			if(FileSystem.exists(luaFile))
				doPush = true;
		}
		#else
		luaFile = Paths.getSharedPath(luaFile);
		if(Assets.exists(luaFile)) doPush = true;
		#end

		if(doPush)
		{
			for (script in luaArray)
			{
				if(script.scriptName == luaFile)
				{
					doPush = false;
					break;
				}
			}
			if(doPush) new FunkinLua(luaFile);
		}
		#end

		// HScript
		#if HSCRIPT_ALLOWED
		var doPush:Bool = false;
		var scriptFile:String = 'characters/' + name + '.hx';
		var replacePath:String = Paths.modFolders(scriptFile);
		if(FileSystem.exists(replacePath))
		{
			scriptFile = replacePath;
			doPush = true;
		}
		else
		{
			scriptFile = Paths.getSharedPath(scriptFile);
			if(FileSystem.exists(scriptFile))
				doPush = true;
		}

		if(doPush)
		{
			if(SScript.global.exists(scriptFile))
				doPush = false;

			if(doPush) initHScript(scriptFile);
		}
		#end
	}

	public function getLuaObject(tag:String, text:Bool=true):FlxSprite {
		#if LUA_ALLOWED
		if(modchartSprites.exists(tag)) return modchartSprites.get(tag);
		if(text && modchartTexts.exists(tag)) return modchartTexts.get(tag);
		if(variables.exists(tag)) return variables.get(tag);
		#end
		return null;
	}

	function startCharacterPos(char:Character, ?gfCheck:Bool = false) {
		if(gfCheck && char.curCharacter.startsWith('gf')) { //IF DAD IS GIRLFRIEND, HE GOES TO HER POSITION
			char.setPosition(GF_X, GF_Y);
			char.scrollFactor.set(0.95, 0.95);
			char.danceEveryNumBeats = 2;
		}
		char.x += char.positionArray[0];
		char.y += char.positionArray[1];
	}

	public function startVideo(name:String)
	{
		#if VIDEOS_ALLOWED
		inCutscene = true;

		var filepath:String = Paths.video(name);
		#if sys
		if(!FileSystem.exists(filepath))
		#else
		if(!OpenFlAssets.exists(filepath))
		#end
		{
			FlxG.log.warn('Couldnt find video file: ' + name);
			startAndEnd();
			return;
		}

		var video:VideoHandler = new VideoHandler();
			#if (hxCodec >= "3.0.0")
			// Recent versions
			video.play(filepath);
			video.onEndReached.add(function()
			{
				video.dispose();
				startAndEnd();
				return;
			}, true);
			#else
			// Older versions
			video.playVideo(filepath);
			video.finishCallback = function()
			{
				startAndEnd();
				return;
			}
			#end
		#else
		FlxG.log.warn('Platform not supported!');
		startAndEnd();
		return;
		#end
	}

	function startAndEnd()
	{
		if(endingSong)
			endSong();
		else
			startCountdown();
	}

	var dialogueCount:Int = 0;
	public var psychDialogue:DialogueBoxPsych;
	//You don't have to add a song, just saying. You can just do "startDialogue(DialogueBoxPsych.parseDialogue(Paths.json(songName + '/dialogue')))" and it should load dialogue.json
	public function startDialogue(dialogueFile:DialogueFile, ?song:String = null):Void
	{
		// TO DO: Make this more flexible, maybe?
		if(psychDialogue != null) return;

		if(dialogueFile.dialogue.length > 0) {
			inCutscene = true;
			precacheList.set('dialogue', 'sound');
			precacheList.set('dialogueClose', 'sound');
			psychDialogue = new DialogueBoxPsych(dialogueFile, song);
			psychDialogue.scrollFactor.set();
			if(endingSong) {
				psychDialogue.finishThing = function() {
					psychDialogue = null;
					endSong();
				}
			} else {
				psychDialogue.finishThing = function() {
					psychDialogue = null;
					startCountdown();
				}
			}
			psychDialogue.nextDialogueThing = startNextDialogue;
			psychDialogue.skipDialogueThing = skipDialogue;
			psychDialogue.cameras = [camHUD];
			add(psychDialogue);
		} else {
			FlxG.log.warn('Your dialogue file is badly formatted!');
			startAndEnd();
		}
	}

	var startTimer:FlxTimer;
	var finishTimer:FlxTimer = null;

	// For being able to mess with the sprites on Lua
	public var countdownReady:FlxSprite;
	public var countdownSet:FlxSprite;
	public var countdownGo:FlxSprite;
	public static var startOnTime:Float = 0;

	function cacheCountdown()
	{
		var introAssets:Map<String, Array<String>> = new Map<String, Array<String>>();
		var introImagesArray:Array<String> = switch(stageUI) {
			case "pixel": ['${stageUI}UI/ready-pixel', '${stageUI}UI/set-pixel', '${stageUI}UI/date-pixel'];
			case "normal": ["ready", "set" ,"go"];
			default: ['${stageUI}UI/ready', '${stageUI}UI/set', '${stageUI}UI/go'];
		}
		introAssets.set(stageUI, introImagesArray);
		var introAlts:Array<String> = introAssets.get(stageUI);
		for (asset in introAlts) Paths.image(asset);

		Paths.sound('intro3' + introSoundsSuffix);
		Paths.sound('intro2' + introSoundsSuffix);
		Paths.sound('intro1' + introSoundsSuffix);
		Paths.sound('introGo' + introSoundsSuffix);
	}

	public function startCountdown()
	{
		if(startedCountdown) {
			callOnScripts('onStartCountdown');
			return false;
		}

		seenCutscene = true;
		inCutscene = false;
		var ret:Dynamic = callOnScripts('onStartCountdown', null, true);
		if(ret != FunkinLua.Function_Stop) {
			if (skipCountdown || startOnTime > 0) skipArrowStartTween = true;

			generateStaticArrows(0);
			generateStaticArrows(1);
			for (i in 0...playerStrums.length) {
				setOnScripts('defaultPlayerStrumX' + i, playerStrums.members[i].x);
				setOnScripts('defaultPlayerStrumY' + i, playerStrums.members[i].y);
			}
			for (i in 0...opponentStrums.length) {
				setOnScripts('defaultOpponentStrumX' + i, opponentStrums.members[i].x);
				setOnScripts('defaultOpponentStrumY' + i, opponentStrums.members[i].y);
				//if(ClientPrefs.data.middleScroll) opponentStrums.members[i].visible = false;
			}

			startedCountdown = true;
			Conductor.songPosition = -Conductor.crochet * 5;
			setOnScripts('startedCountdown', true);
			callOnScripts('onCountdownStarted', null);

			var swagCounter:Int = 0;
			if (startOnTime > 0) {
				clearNotesBefore(startOnTime);
				setSongTime(startOnTime - 350);
				return true;
			}
			else if (skipCountdown)
			{
				setSongTime(0);
				return true;
			}
			moveCameraSection();

			startTimer = new FlxTimer().start(Conductor.crochet / 1000 / playbackRate, function(tmr:FlxTimer)
			{
				characterBopper(tmr.loopsLeft);

				var introAssets:Map<String, Array<String>> = new Map<String, Array<String>>();
				var introImagesArray:Array<String> = switch(stageUI) {
					case "pixel": ['${stageUI}UI/ready-pixel', '${stageUI}UI/set-pixel', '${stageUI}UI/date-pixel'];
					case "normal": ["ready", "set" ,"go"];
					default: ['${stageUI}UI/ready', '${stageUI}UI/set', '${stageUI}UI/go'];
				}
				introAssets.set(stageUI, introImagesArray);

				var introAlts:Array<String> = introAssets.get(stageUI);
				var antialias:Bool = (ClientPrefs.data.antialiasing && !isPixelStage);
				var tick:Countdown = THREE;

				switch (swagCounter)
				{
					case 0:
						FlxG.sound.play(Paths.sound('intro3' + introSoundsSuffix), 0.6);
						tick = THREE;
					case 1:
						countdownReady = createCountdownSprite(introAlts[0], antialias);
						FlxG.sound.play(Paths.sound('intro2' + introSoundsSuffix), 0.6);
						tick = TWO;
					case 2:
						countdownSet = createCountdownSprite(introAlts[1], antialias);
						FlxG.sound.play(Paths.sound('intro1' + introSoundsSuffix), 0.6);
						tick = ONE;
					case 3:
						countdownGo = createCountdownSprite(introAlts[2], antialias);
						FlxG.sound.play(Paths.sound('introGo' + introSoundsSuffix), 0.6);
						tick = GO;
					case 4:
						tick = START;
				}

				notes.forEachAlive(function(note:Note) {
					if(ClientPrefs.data.opponentStrums || note.mustPress)
					{
						note.copyAlpha = false;
						note.alpha = note.multAlpha;
						if(ClientPrefs.data.middleScroll && !note.mustPress)
							note.alpha *= 0.35;
					}
				});

				stagesFunc(function(stage:BaseStage) stage.countdownTick(tick, swagCounter));
				callOnLuas('onCountdownTick', [swagCounter]);
				callOnHScript('onCountdownTick', [tick, swagCounter]);

				swagCounter += 1;
			}, 5);
		}
		return true;
	}

	inline private function createCountdownSprite(image:String, antialias:Bool):FlxSprite
	{
		var spr:FlxSprite = new FlxSprite().loadGraphic(Paths.image(image));
		spr.cameras = [camHUD];
		spr.scrollFactor.set();
		spr.updateHitbox();

		if (PlayState.isPixelStage)
			spr.setGraphicSize(Std.int(spr.width * daPixelZoom));

		spr.screenCenter();
		spr.antialiasing = antialias;
		insert(members.indexOf(noteGroup), spr);
		FlxTween.tween(spr, {/*y: spr.y + 100,*/ alpha: 0}, Conductor.crochet / 1000, {
			ease: FlxEase.cubeInOut,
			onComplete: function(twn:FlxTween)
			{
				remove(spr);
				spr.destroy();
			}
		});
		return spr;
	}

	public function addBehindGF(obj:FlxBasic)
	{
		insert(members.indexOf(gfGroup), obj);
	}
	public function addBehindBF(obj:FlxBasic)
	{
		insert(members.indexOf(boyfriendGroup), obj);
	}
	public function addBehindDad(obj:FlxBasic)
	{
		insert(members.indexOf(dadGroup), obj);
	}

	public function clearNotesBefore(time:Float)
	{
		var i:Int = unspawnNotes.length - 1;
		while (i >= 0) {
			var daNote:Note = unspawnNotes[i];
			if(daNote.strumTime - 350 < time)
			{
				daNote.active = false;
				daNote.visible = false;
				daNote.ignoreNote = true;

				daNote.kill();
				unspawnNotes.remove(daNote);
				daNote.destroy();
			}
			--i;
		}

		i = notes.length - 1;
		while (i >= 0) {
			var daNote:Note = notes.members[i];
			if(daNote.strumTime - 350 < time)
			{
				daNote.active = false;
				daNote.visible = false;
				daNote.ignoreNote = true;
				invalidateNote(daNote);
			}
			--i;
		}
	}

	// fun fact: Dynamic Functions can be overriden by just doing this
	// `updateScore = function(miss:Bool = false) { ... }
	// its like if it was a variable but its just a function!
	// cool right? -Crow
	public dynamic function updateScore(miss:Bool = false)
	{
		var ret:Dynamic = callOnScripts('preUpdateScore', [miss], true);
		if (ret == FunkinLua.Function_Stop)
			return;

		var str:String = ratingName;
		if(totalPlayed != 0)
		{
			var percent:Float = CoolUtil.floorDecimal(ratingPercent * 100, 2);
			str += ' (${percent}%) - ${ratingFC}';
		}

		var tempScore:String = 'Score: ${songScore}'
		+ (!instakillOnMiss ? ' | Misses: ${songMisses}' : "")
		+ ' | Rating: ${str}';
		// "tempScore" variable is used to prevent another memory leak, just in case
		// "\n" here prevents the text from being cut off by beat zooms
		scoreTxt.text = '${tempScore}\n';

		if (!miss && !cpuControlled)
			doScoreBop();

		callOnScripts('onUpdateScore', [miss]);
	}

	public dynamic function fullComboFunction()
	{
		var sicks:Int = ratingsData[0].hits;
		var goods:Int = ratingsData[1].hits;
		var bads:Int = ratingsData[2].hits;
		var shits:Int = ratingsData[3].hits;

		ratingFC = "";
		if(songMisses == 0)
		{
			if (bads > 0 || shits > 0) ratingFC = 'FC';
			else if (goods > 0) ratingFC = 'GFC';
			else if (sicks > 0) ratingFC = 'SFC';
		}
		else {
			if (songMisses < 10) ratingFC = 'SDCB';
			else ratingFC = 'Clear';
		}
	}

	public function doScoreBop():Void {
		if(!ClientPrefs.data.scoreZoom)
			return;

		if(scoreTxtTween != null)
			scoreTxtTween.cancel();

		scoreTxt.scale.x = 1.075;
		scoreTxt.scale.y = 1.075;
		scoreTxtTween = FlxTween.tween(scoreTxt.scale, {x: 1, y: 1}, 0.2, {
			onComplete: function(twn:FlxTween) {
				scoreTxtTween = null;
			}
		});
	}

	public function setSongTime(time:Float)
	{
		if(time < 0) time = 0;

		FlxG.sound.music.pause();
		vocals.pause();

		FlxG.sound.music.time = time;
		#if FLX_PITCH FlxG.sound.music.pitch = playbackRate; #end
		FlxG.sound.music.play();

		if (Conductor.songPosition <= vocals.length)
		{
			vocals.time = time;
			#if FLX_PITCH vocals.pitch = playbackRate; #end
		}
		vocals.play();
		Conductor.songPosition = time;
	}

	public function startNextDialogue() {
		dialogueCount++;
		callOnScripts('onNextDialogue', [dialogueCount]);
	}

	public function skipDialogue() {
		callOnScripts('onSkipDialogue', [dialogueCount]);
	}

	function startSong():Void
	{
		startingSong = false;

		@:privateAccess
		FlxG.sound.playMusic(inst._sound, 1, false);
		#if FLX_PITCH FlxG.sound.music.pitch = playbackRate; #end
		FlxG.sound.music.onComplete = finishSong.bind();
		vocals.play();

		if(startOnTime > 0) setSongTime(startOnTime - 500);
		startOnTime = 0;

		if(paused) {
			//trace('Oopsie doopsie! Paused sound');
			FlxG.sound.music.pause();
			vocals.pause();
		}

		// Song duration in a float, useful for the time left feature
		songLength = FlxG.sound.music.length;
		FlxTween.tween(timeBar, {alpha: 1}, 0.5, {ease: FlxEase.circOut});
		FlxTween.tween(timeTxt, {alpha: 1}, 0.5, {ease: FlxEase.circOut});

		#if desktop
		// Updating Discord Rich Presence (with Time Left)
		if(autoUpdateRPC) DiscordClient.changePresence(detailsText, SONG.song + " (" + storyDifficultyText + ")", iconP2.getCharacter(), true, songLength);
		#end
		setOnScripts('songLength', songLength);
		callOnScripts('onSongStart');
	}

	var debugNum:Int = 0;
	private var noteTypes:Array<String> = [];
	private var eventsPushed:Array<String> = [];
	private function generateSong(dataPath:String):Void
	{
		// FlxG.log.add(ChartParser.parse());
		songSpeed = PlayState.SONG.speed;
		songSpeedType = ClientPrefs.getGameplaySetting('scrolltype');
		switch(songSpeedType)
		{
			case "multiplicative":
				songSpeed = SONG.speed * ClientPrefs.getGameplaySetting('scrollspeed');
			case "constant":
				songSpeed = ClientPrefs.getGameplaySetting('scrollspeed');
		}

		var songData = SONG;
		Conductor.bpm = songData.bpm;

		curSong = songData.song;

		vocals = new FlxSound();
		try
		{
			if (songData.needsVoices)
				vocals.loadEmbedded(Paths.voices(songData.song));
		}
		catch(e:Dynamic) {}

		#if FLX_PITCH vocals.pitch = playbackRate; #end
		FlxG.sound.list.add(vocals);

		inst = new FlxSound().loadEmbedded(Paths.inst(songData.song));
		FlxG.sound.list.add(inst);

		notes = new FlxTypedGroup<Note>();
		noteGroup.add(notes);

		var noteData:Array<SwagSection>;

		// NEW SHIT
		noteData = songData.notes;

		var file:String = Paths.json(songName + '/events');
		#if MODS_ALLOWED
		if (FileSystem.exists(Paths.modsJson(songName + '/events')) || FileSystem.exists(file)) {
		#else
		if (OpenFlAssets.exists(file)) {
		#end
			var eventsData:Array<Dynamic> = Song.loadFromJson('events', songName).events;
			for (event in eventsData) //Event Notes
				for (i in 0...event[1].length)
					makeEvent(event, i);
		}

		for (section in noteData)
		{
			for (songNotes in section.sectionNotes)
			{
				var daStrumTime:Float = songNotes[0];
				var daNoteData:Int = Std.int(songNotes[1] % 4);
				var gottaHitNote:Bool = section.mustHitSection;

				if (songNotes[1] > 3)
				{
					gottaHitNote = !section.mustHitSection;
				}

				var oldNote:Note;
				if (unspawnNotes.length > 0)
					oldNote = unspawnNotes[Std.int(unspawnNotes.length - 1)];
				else
					oldNote = null;

				var swagNote:Note = new Note(daStrumTime, daNoteData, oldNote);
				swagNote.mustPress = gottaHitNote;
				swagNote.sustainLength = songNotes[2];
				swagNote.gfNote = (section.gfSection && (songNotes[1]<4));
				swagNote.noteType = songNotes[3];
				if(!Std.isOfType(songNotes[3], String)) swagNote.noteType = ChartingState.noteTypeList[songNotes[3]]; //Backward compatibility + compatibility with Week 7 charts

				swagNote.scrollFactor.set();

				unspawnNotes.push(swagNote);

				final susLength:Float = swagNote.sustainLength / Conductor.stepCrochet;
				final floorSus:Int = Math.floor(susLength);

				if(floorSus > 0) {
					for (susNote in 0...floorSus + 1)
					{
						oldNote = unspawnNotes[Std.int(unspawnNotes.length - 1)];

						var sustainNote:Note = new Note(daStrumTime + (Conductor.stepCrochet * susNote), daNoteData, oldNote, true);
						sustainNote.mustPress = gottaHitNote;
						sustainNote.gfNote = (section.gfSection && (songNotes[1]<4));
						sustainNote.noteType = swagNote.noteType;
						sustainNote.scrollFactor.set();
						sustainNote.parent = swagNote;
						unspawnNotes.push(sustainNote);
						swagNote.tail.push(sustainNote);

						sustainNote.correctionOffset = swagNote.height / 2;
						if(!PlayState.isPixelStage)
						{
							if(oldNote.isSustainNote)
							{
								oldNote.scale.y *= Note.SUSTAIN_SIZE / oldNote.frameHeight;
								oldNote.scale.y /= playbackRate;
								oldNote.updateHitbox();
							}

							if(ClientPrefs.data.downScroll)
								sustainNote.correctionOffset = 0;
						}
						else if(oldNote.isSustainNote)
						{
							oldNote.scale.y /= playbackRate;
							oldNote.updateHitbox();
						}

						if (sustainNote.mustPress) sustainNote.x += FlxG.width / 2; // general offset
						else if(ClientPrefs.data.middleScroll)
						{
							sustainNote.x += 310;
							if(daNoteData > 1) //Up and Right
								sustainNote.x += FlxG.width / 2 + 25;
						}
					}
				}

				if (swagNote.mustPress)
				{
					swagNote.x += FlxG.width / 2; // general offset
				}
				else if(ClientPrefs.data.middleScroll)
				{
					swagNote.x += 310;
					if(daNoteData > 1) //Up and Right
					{
						swagNote.x += FlxG.width / 2 + 25;
					}
				}

				if(!noteTypes.contains(swagNote.noteType)) {
					noteTypes.push(swagNote.noteType);
				}
			}
		}
		for (event in songData.events) //Event Notes
			for (i in 0...event[1].length)
				makeEvent(event, i);

		unspawnNotes.sort(sortByTime);
		generatedMusic = true;
	}

	// called only once per different event (Used for precaching)
	function eventPushed(event:EventNote) {
		eventPushedUnique(event);
		if(eventsPushed.contains(event.event)) {
			return;
		}

		stagesFunc(function(stage:BaseStage) stage.eventPushed(event));
		eventsPushed.push(event.event);
	}

	// called by every event with the same name
	function eventPushedUnique(event:EventNote) {
		switch(event.event) {
			case "Change Character":
				var charType:Int = 0;
				switch(event.value1.toLowerCase()) {
					case 'gf' | 'girlfriend' | '1':
						charType = 2;
					case 'dad' | 'opponent' | '0':
						charType = 1;
					default:
						var val1:Int = Std.parseInt(event.value1);
						if(Math.isNaN(val1)) val1 = 0;
						charType = val1;
				}

				var newCharacter:String = event.value2;
				addCharacterToList(newCharacter, charType);

			case 'Play Sound':
				precacheList.set(event.value1, 'sound');
				Paths.sound(event.value1);
		}
		stagesFunc(function(stage:BaseStage) stage.eventPushedUnique(event));
	}

	function eventEarlyTrigger(event:EventNote):Float {
		var returnedValue:Null<Float> = callOnScripts('eventEarlyTrigger', [event.event, event.value1, event.value2, event.strumTime], true, [], [0]);
		if(returnedValue != null && returnedValue != 0 && returnedValue != FunkinLua.Function_Continue) {
			return returnedValue;
		}

		switch(event.event) {
			case 'Kill Henchmen': //Better timing so that the kill sound matches the beat intended
				return 280; //Plays 280ms before the actual position
		}
		return 0;
	}

	public static function sortByTime(Obj1:Dynamic, Obj2:Dynamic):Int
		return FlxSort.byValues(FlxSort.ASCENDING, Obj1.strumTime, Obj2.strumTime);

	function makeEvent(event:Array<Dynamic>, i:Int)
	{
		var subEvent:EventNote = {
			strumTime: event[0] + ClientPrefs.data.noteOffset,
			event: event[1][i][0],
			value1: event[1][i][1],
			value2: event[1][i][2]
		};
		eventNotes.push(subEvent);
		eventPushed(subEvent);
		callOnScripts('onEventPushed', [subEvent.event, subEvent.value1 != null ? subEvent.value1 : '', subEvent.value2 != null ? subEvent.value2 : '', subEvent.strumTime]);
	}

	public var skipArrowStartTween:Bool = false; //for lua
	private function generateStaticArrows(player:Int):Void
	{
		var strumLineX:Float = ClientPrefs.data.middleScroll ? STRUM_X_MIDDLESCROLL : STRUM_X;
		var strumLineY:Float = ClientPrefs.data.downScroll ? (FlxG.height - 150) : 50;
		for (i in 0...4)
		{
			// FlxG.log.add(i);
			var targetAlpha:Float = 1;
			if (player < 1)
			{
				if(!ClientPrefs.data.opponentStrums) targetAlpha = 0;
				else if(ClientPrefs.data.middleScroll) targetAlpha = 0.35;
			}

			var babyArrow:StrumNote = new StrumNote(strumLineX, strumLineY, i, player);
			babyArrow.downScroll = ClientPrefs.data.downScroll;
			if (!isStoryMode && !skipArrowStartTween)
			{
				//babyArrow.y -= 10;
				babyArrow.alpha = 0;
				FlxTween.tween(babyArrow, {/*y: babyArrow.y + 10,*/ alpha: targetAlpha}, 1, {ease: FlxEase.circOut, startDelay: 0.5 + (0.2 * i)});
			}
			else
				babyArrow.alpha = targetAlpha;

			if (player == 1)
				playerStrums.add(babyArrow);
			else
			{
				if(ClientPrefs.data.middleScroll)
				{
					babyArrow.x += 310;
					if(i > 1) { //Up and Right
						babyArrow.x += FlxG.width / 2 + 25;
					}
				}
				opponentStrums.add(babyArrow);
			}

			strumLineNotes.add(babyArrow);
			babyArrow.postAddedToGroup();
		}
	}

	override function openSubState(SubState:FlxSubState)
	{
		stagesFunc(function(stage:BaseStage) stage.openSubState(SubState));
		if (paused)
		{
			if (FlxG.sound.music != null)
			{
				FlxG.sound.music.pause();
				vocals.pause();
			}

			if (startTimer != null && !startTimer.finished) startTimer.active = false;
			if (finishTimer != null && !finishTimer.finished) finishTimer.active = false;
			if (songSpeedTween != null) songSpeedTween.active = false;

			var chars:Array<Character> = [boyfriend, gf, dad];
			for (char in chars)
				if(char != null && char.colorTween != null)
					char.colorTween.active = false;

			#if LUA_ALLOWED
			for (tween in modchartTweens) tween.active = false;
			for (timer in modchartTimers) timer.active = false;
			#end
		}

		super.openSubState(SubState);
	}

	override function closeSubState()
	{
		stagesFunc(function(stage:BaseStage) stage.closeSubState());
		if (paused)
		{
			if (FlxG.sound.music != null && !startingSong)
			{
				resyncVocals();
			}

			if (startTimer != null && !startTimer.finished) startTimer.active = true;
			if (finishTimer != null && !finishTimer.finished) finishTimer.active = true;
			if (songSpeedTween != null) songSpeedTween.active = true;

			var chars:Array<Character> = [boyfriend, gf, dad];
			for (char in chars)
				if(char != null && char.colorTween != null)
					char.colorTween.active = true;

			#if LUA_ALLOWED
			for (tween in modchartTweens) tween.active = true;
			for (timer in modchartTimers) timer.active = true;
			#end

			paused = false;
			callOnScripts('onResume');
			resetRPC(startTimer != null && startTimer.finished);
		}

		super.closeSubState();
	}

	override public function onFocus():Void
	{
		if (health > 0 && !paused) resetRPC(Conductor.songPosition > 0.0);
		super.onFocus();
	}

	override public function onFocusLost():Void
	{
		#if desktop
		if (health > 0 && !paused && autoUpdateRPC) DiscordClient.changePresence(detailsPausedText, SONG.song + " (" + storyDifficultyText + ")", iconP2.getCharacter());
		#end

		super.onFocusLost();
	}

	// Updating Discord Rich Presence.
	public var autoUpdateRPC:Bool = true; //performance setting for custom RPC things
	function resetRPC(?showTime:Bool = false)
	{
		#if desktop
		if(!autoUpdateRPC) return;

		if (showTime)
			DiscordClient.changePresence(detailsText, SONG.song + " (" + storyDifficultyText + ")", iconP2.getCharacter(), true, songLength - Conductor.songPosition - ClientPrefs.data.noteOffset);
		else
			DiscordClient.changePresence(detailsText, SONG.song + " (" + storyDifficultyText + ")", iconP2.getCharacter());
		#end
	}

	function resyncVocals():Void
	{
		if(finishTimer != null) return;

		vocals.pause();

		FlxG.sound.music.play();
		#if FLX_PITCH FlxG.sound.music.pitch = playbackRate; #end
		Conductor.songPosition = FlxG.sound.music.time;
		if (Conductor.songPosition <= vocals.length)
		{
			vocals.time = Conductor.songPosition;
			#if FLX_PITCH vocals.pitch = playbackRate; #end
		}
		vocals.play();
	}

	public var paused:Bool = false;
	public var canReset:Bool = true;
	var startedCountdown:Bool = false;
	var canPause:Bool = true;
	var freezeCamera:Bool = false;

	override public function update(elapsed:Float)
	{
		if(!inCutscene && !paused && !freezeCamera) {
			FlxG.camera.followLerp = 0.04 * cameraSpeed * playbackRate;
			if(!startingSong && !endingSong && boyfriend.getAnimationName().startsWith('idle')) {
				boyfriendIdleTime += elapsed;
				if(boyfriendIdleTime >= 0.15) { // Kind of a mercy thing for making the achievement easier to get as it's apparently frustrating to some playerss
					boyfriendIdled = true;
				}
			} else {
				boyfriendIdleTime = 0;
			}
		}
		else FlxG.camera.followLerp = 0;
		callOnScripts('onUpdate', [elapsed]);

		super.update(elapsed);

		setOnScripts('curDecStep', curDecStep);
		setOnScripts('curDecBeat', curDecBeat);

		if(botplayTxt != null && botplayTxt.visible) {
			botplaySine += 180 * elapsed;
			botplayTxt.alpha = 1 - Math.sin((Math.PI * botplaySine) / 180);
		}

		if (controls.PAUSE && startedCountdown && canPause)
		{
			var ret:Dynamic = callOnScripts('onPause', null, true);
			if(ret != FunkinLua.Function_Stop) {
				openPauseMenu();
			}
		}

		if(!endingSong && !inCutscene)
		{
			if (controls.justPressed('debug_1'))
				openChartEditor();
			else if (controls.justPressed('debug_2'))
				openCharacterEditor();
		}

		if (healthBar.bounds.max != null && health > healthBar.bounds.max)
			health = healthBar.bounds.max;

		updateIconsScale(elapsed);
		updateIconsPosition();

		if (startedCountdown && !paused)
			Conductor.songPosition += FlxG.elapsed * 1000 * playbackRate;

		if (startingSong)
		{
			if (startedCountdown && Conductor.songPosition >= 0)
				startSong();
			else if(!startedCountdown)
				Conductor.songPosition = -Conductor.crochet * 5;
		}
		else if (!paused && updateTime)
		{
			var curTime:Float = Math.max(0, Conductor.songPosition - ClientPrefs.data.noteOffset);
			songPercent = (curTime / songLength);

			var songCalc:Float = (songLength - curTime);
			if(ClientPrefs.data.timeBarType == 'Time Elapsed') songCalc = curTime;

			var secondsTotal:Int = Math.floor(songCalc / 1000);
			if(secondsTotal < 0) secondsTotal = 0;

			if(ClientPrefs.data.timeBarType != 'Song Name')
				timeTxt.text = FlxStringUtil.formatTime(secondsTotal, false);
		}

		if (camZooming)
		{
			FlxG.camera.zoom = FlxMath.lerp(defaultCamZoom, FlxG.camera.zoom, FlxMath.bound(1 - (elapsed * 3.125 * camZoomingDecay * playbackRate), 0, 1));
			camHUD.zoom = FlxMath.lerp(1, camHUD.zoom, FlxMath.bound(1 - (elapsed * 3.125 * camZoomingDecay * playbackRate), 0, 1));
		}

		FlxG.watch.addQuick("secShit", curSection);
		FlxG.watch.addQuick("beatShit", curBeat);
		FlxG.watch.addQuick("stepShit", curStep);

		// RESET = Quick Game Over Screen
		if (!ClientPrefs.data.noReset && controls.RESET && canReset && !inCutscene && startedCountdown && !endingSong)
		{
			health = 0;
			trace("RESET = True");
		}
		doDeathCheck();

		if (unspawnNotes[0] != null)
		{
			var time:Float = spawnTime * playbackRate;
			if(songSpeed < 1) time /= songSpeed;
			if(unspawnNotes[0].multSpeed < 1) time /= unspawnNotes[0].multSpeed;

			while (unspawnNotes.length > 0 && unspawnNotes[0].strumTime - Conductor.songPosition < time)
			{
				var dunceNote:Note = unspawnNotes[0];
				notes.insert(0, dunceNote);
				dunceNote.spawned = true;

				callOnLuas('onSpawnNote', [notes.members.indexOf(dunceNote), dunceNote.noteData, dunceNote.noteType, dunceNote.isSustainNote, dunceNote.strumTime]);
				callOnHScript('onSpawnNote', [dunceNote]);

				var index:Int = unspawnNotes.indexOf(dunceNote);
				unspawnNotes.splice(index, 1);
			}
		}

		if (generatedMusic)
		{
			if(!inCutscene)
			{
				if(!cpuControlled)
					keysCheck();
				else
					playerDance();

				if(notes.length > 0)
				{
					if(startedCountdown)
					{
						var fakeCrochet:Float = (60 / SONG.bpm) * 1000;
						notes.forEachAlive(function(daNote:Note)
						{
							var strumGroup:FlxTypedGroup<StrumNote> = playerStrums;
							if(!daNote.mustPress) strumGroup = opponentStrums;

							var strum:StrumNote = strumGroup.members[daNote.noteData];
							daNote.followStrumNote(strum, fakeCrochet, songSpeed / playbackRate);

							if(daNote.mustPress)
							{
								if(cpuControlled && !daNote.blockHit && daNote.canBeHit && (daNote.isSustainNote || daNote.strumTime <= Conductor.songPosition))
									goodNoteHit(daNote);
							}
							else if (daNote.wasGoodHit && !daNote.hitByOpponent && !daNote.ignoreNote)
								opponentNoteHit(daNote);

							if(daNote.isSustainNote && strum.sustainReduce) daNote.clipToStrumNote(strum);

							// Kill extremely late notes and cause misses
							if (Conductor.songPosition - daNote.strumTime > noteKillOffset)
							{
								if (daNote.mustPress && !cpuControlled && !daNote.ignoreNote && !endingSong && (daNote.tooLate || !daNote.wasGoodHit))
									noteMiss(daNote);

								daNote.active = daNote.visible = false;
								invalidateNote(daNote);
							}
						});
					}
					else
					{
						notes.forEachAlive(function(daNote:Note)
						{
							daNote.canBeHit = false;
							daNote.wasGoodHit = false;
						});
					}
				}
			}
			checkEventNote();
		}

		#if debug
		if(!endingSong && !startingSong) {
			if (FlxG.keys.justPressed.ONE) {
				KillNotes();
				FlxG.sound.music.onComplete();
			}
			if(FlxG.keys.justPressed.TWO) { //Go 10 seconds into the future :O
				setSongTime(Conductor.songPosition + 10000);
				clearNotesBefore(Conductor.songPosition);
			}
		}
		#end

		setOnScripts('cameraX', camFollow.x);
		setOnScripts('cameraY', camFollow.y);
		setOnScripts('botPlay', cpuControlled);
		callOnScripts('onUpdatePost', [elapsed]);
	}

<<<<<<< HEAD
	// Health icon updaters
	public dynamic function updateIconsScale(elapsed:Float)
	{
=======
	public dynamic function updateIcons(elapsed:Float) {
>>>>>>> a2d71aca
		var mult:Float = FlxMath.lerp(1, iconP1.scale.x, FlxMath.bound(1 - (elapsed * 9 * playbackRate), 0, 1));
		iconP1.scale.set(mult, mult);
		iconP1.updateHitbox();

		var mult:Float = FlxMath.lerp(1, iconP2.scale.x, FlxMath.bound(1 - (elapsed * 9 * playbackRate), 0, 1));
		iconP2.scale.set(mult, mult);
		iconP2.updateHitbox();
	}

	public dynamic function updateIconsPosition()
	{
		var iconOffset:Int = 26;
		iconP1.x = healthBar.barCenter + (150 * iconP1.scale.x - 150) / 2 - iconOffset;
		iconP2.x = healthBar.barCenter - (150 * iconP2.scale.x) / 2 - iconOffset * 2;
	}

	var iconsAnimations:Bool = true;
	function set_health(value:Float):Float // You can alter how icon animations work here
	{
		if(!iconsAnimations || healthBar == null || !healthBar.enabled || healthBar.valueFunction == null)
		{
			health = value;
			return health;
		}

		// update health bar
		health = value;
		var newPercent:Null<Float> = FlxMath.remapToRange(FlxMath.bound(healthBar.valueFunction(), healthBar.bounds.min, healthBar.bounds.max), healthBar.bounds.min, healthBar.bounds.max, 0, 100);
		healthBar.percent = (newPercent != null ? newPercent : 0);

		iconP1.animation.curAnim.curFrame = (healthBar.percent < 20) ? 1 : 0; //If health is under 20%, change player icon to frame 1 (losing icon), otherwise, frame 0 (normal)
		iconP2.animation.curAnim.curFrame = (healthBar.percent > 80) ? 1 : 0; //If health is over 80%, change opponent icon to frame 1 (losing icon), otherwise, frame 0 (normal)
		return health;
	}

	function openPauseMenu()
	{
		FlxG.camera.followLerp = 0;
		persistentUpdate = false;
		persistentDraw = true;
		paused = true;

		if(FlxG.sound.music != null) {
			FlxG.sound.music.pause();
			vocals.pause();
		}
		if(!cpuControlled)
		{
			for (note in playerStrums)
				if(note.animation.curAnim != null && note.animation.curAnim.name != 'static')
				{
					note.playAnim('static');
					note.resetAnim = 0;
				}
		}
		openSubState(new PauseSubState(boyfriend.getScreenPosition().x, boyfriend.getScreenPosition().y));

		#if desktop
		if(autoUpdateRPC) DiscordClient.changePresence(detailsPausedText, SONG.song + " (" + storyDifficultyText + ")", iconP2.getCharacter());
		#end
	}

	function openChartEditor()
	{
		FlxG.camera.followLerp = 0;
		persistentUpdate = false;
		paused = true;
		cancelMusicFadeTween();
		chartingMode = true;

		#if desktop
		DiscordClient.changePresence("Chart Editor", null, null, true);
		DiscordClient.resetClientID();
		#end

		MusicBeatState.switchState(new ChartingState());
	}

	function openCharacterEditor()
	{
		FlxG.camera.followLerp = 0;
		persistentUpdate = false;
		paused = true;
		cancelMusicFadeTween();
		#if desktop DiscordClient.resetClientID(); #end
		MusicBeatState.switchState(new CharacterEditorState(SONG.player2));
	}

	public var isDead:Bool = false; //Don't mess with this on Lua!!!
	function doDeathCheck(?skipHealthCheck:Bool = false) {
		if (((skipHealthCheck && instakillOnMiss) || health <= 0) && !practiceMode && !isDead)
		{
			var ret:Dynamic = callOnScripts('onGameOver', null, true);
			if(ret != FunkinLua.Function_Stop) {
				FlxG.animationTimeScale = 1;
				boyfriend.stunned = true;
				deathCounter++;

				paused = true;

				vocals.stop();
				FlxG.sound.music.stop();

				persistentUpdate = false;
				persistentDraw = false;
				#if LUA_ALLOWED
				for (tween in modchartTweens) {
					tween.active = true;
				}
				for (timer in modchartTimers) {
					timer.active = true;
				}
				#end
				openSubState(new GameOverSubstate(boyfriend.getScreenPosition().x - boyfriend.positionArray[0], boyfriend.getScreenPosition().y - boyfriend.positionArray[1], camFollow.x, camFollow.y));

				// MusicBeatState.switchState(new GameOverState(boyfriend.getScreenPosition().x, boyfriend.getScreenPosition().y));

				#if desktop
				// Game Over doesn't get his its variable because it's only used here
				if(autoUpdateRPC) DiscordClient.changePresence("Game Over - " + detailsText, SONG.song + " (" + storyDifficultyText + ")", iconP2.getCharacter());
				#end
				isDead = true;
				return true;
			}
		}
		return false;
	}

	public function checkEventNote() {
		while(eventNotes.length > 0) {
			var leStrumTime:Float = eventNotes[0].strumTime;
			if(Conductor.songPosition < leStrumTime) {
				return;
			}

			var value1:String = '';
			if(eventNotes[0].value1 != null)
				value1 = eventNotes[0].value1;

			var value2:String = '';
			if(eventNotes[0].value2 != null)
				value2 = eventNotes[0].value2;

			triggerEvent(eventNotes[0].event, value1, value2, leStrumTime);
			eventNotes.shift();
		}
	}

	public function triggerEvent(eventName:String, value1:String, value2:String, strumTime:Float) {
		var flValue1:Null<Float> = Std.parseFloat(value1);
		var flValue2:Null<Float> = Std.parseFloat(value2);
		if(Math.isNaN(flValue1)) flValue1 = null;
		if(Math.isNaN(flValue2)) flValue2 = null;

		switch(eventName) {
			case 'Hey!':
				var value:Int = 2;
				switch(value1.toLowerCase().trim()) {
					case 'bf' | 'boyfriend' | '0':
						value = 0;
					case 'gf' | 'girlfriend' | '1':
						value = 1;
				}

				if(flValue2 == null || flValue2 <= 0) flValue2 = 0.6;

				if(value != 0) {
					if(dad.curCharacter.startsWith('gf')) { //Tutorial GF is actually Dad! The GF is an imposter!! ding ding ding ding ding ding ding, dindinding, end my suffering
						dad.playAnim('cheer', true);
						dad.specialAnim = true;
						dad.heyTimer = flValue2;
					} else if (gf != null) {
						gf.playAnim('cheer', true);
						gf.specialAnim = true;
						gf.heyTimer = flValue2;
					}
				}
				if(value != 1) {
					boyfriend.playAnim('hey', true);
					boyfriend.specialAnim = true;
					boyfriend.heyTimer = flValue2;
				}

			case 'Set GF Speed':
				if(flValue1 == null || flValue1 < 1) flValue1 = 1;
				gfSpeed = Math.round(flValue1);

			case 'Add Camera Zoom':
				if(ClientPrefs.data.camZooms && FlxG.camera.zoom < 1.35) {
					if(flValue1 == null) flValue1 = 0.015;
					if(flValue2 == null) flValue2 = 0.03;

					FlxG.camera.zoom += flValue1;
					camHUD.zoom += flValue2;
				}

			case 'Play Animation':
				//trace('Anim to play: ' + value1);
				var char:Character = dad;
				switch(value2.toLowerCase().trim()) {
					case 'bf' | 'boyfriend':
						char = boyfriend;
					case 'gf' | 'girlfriend':
						char = gf;
					default:
						if(flValue2 == null) flValue2 = 0;
						switch(Math.round(flValue2)) {
							case 1: char = boyfriend;
							case 2: char = gf;
						}
				}

				if (char != null)
				{
					char.playAnim(value1, true);
					char.specialAnim = true;
				}

			case 'Camera Follow Pos':
				if(camFollow != null)
				{
					isCameraOnForcedPos = false;
					if(flValue1 != null || flValue2 != null)
					{
						isCameraOnForcedPos = true;
						if(flValue1 == null) flValue1 = 0;
						if(flValue2 == null) flValue2 = 0;
						camFollow.x = flValue1;
						camFollow.y = flValue2;
					}
				}

			case 'Alt Idle Animation':
				var char:Character = dad;
				switch(value1.toLowerCase().trim()) {
					case 'gf' | 'girlfriend':
						char = gf;
					case 'boyfriend' | 'bf':
						char = boyfriend;
					default:
						var val:Int = Std.parseInt(value1);
						if(Math.isNaN(val)) val = 0;

						switch(val) {
							case 1: char = boyfriend;
							case 2: char = gf;
						}
				}

				if (char != null)
				{
					char.idleSuffix = value2;
					char.recalculateDanceIdle();
				}

			case 'Screen Shake':
				var valuesArray:Array<String> = [value1, value2];
				var targetsArray:Array<FlxCamera> = [camGame, camHUD];
				for (i in 0...targetsArray.length) {
					var split:Array<String> = valuesArray[i].split(',');
					var duration:Float = 0;
					var intensity:Float = 0;
					if(split[0] != null) duration = Std.parseFloat(split[0].trim());
					if(split[1] != null) intensity = Std.parseFloat(split[1].trim());
					if(Math.isNaN(duration)) duration = 0;
					if(Math.isNaN(intensity)) intensity = 0;

					if(duration > 0 && intensity != 0) {
						targetsArray[i].shake(intensity, duration);
					}
				}


			case 'Change Character':
				var charType:Int = 0;
				switch(value1.toLowerCase().trim()) {
					case 'gf' | 'girlfriend':
						charType = 2;
					case 'dad' | 'opponent':
						charType = 1;
					default:
						charType = Std.parseInt(value1);
						if(Math.isNaN(charType)) charType = 0;
				}

				switch(charType) {
					case 0:
						if(boyfriend.curCharacter != value2) {
							if(!boyfriendMap.exists(value2)) {
								addCharacterToList(value2, charType);
							}

							var lastAlpha:Float = boyfriend.alpha;
							boyfriend.alpha = 0.00001;
							boyfriend = boyfriendMap.get(value2);
							boyfriend.alpha = lastAlpha;
							iconP1.changeIcon(boyfriend.healthIcon);
						}
						setOnScripts('boyfriendName', boyfriend.curCharacter);

					case 1:
						if(dad.curCharacter != value2) {
							if(!dadMap.exists(value2)) {
								addCharacterToList(value2, charType);
							}

							var wasGf:Bool = dad.curCharacter.startsWith('gf-') || dad.curCharacter == 'gf';
							var lastAlpha:Float = dad.alpha;
							dad.alpha = 0.00001;
							dad = dadMap.get(value2);
							if(!dad.curCharacter.startsWith('gf-') && dad.curCharacter != 'gf') {
								if(wasGf && gf != null) {
									gf.visible = true;
								}
							} else if(gf != null) {
								gf.visible = false;
							}
							dad.alpha = lastAlpha;
							iconP2.changeIcon(dad.healthIcon);
						}
						setOnScripts('dadName', dad.curCharacter);

					case 2:
						if(gf != null)
						{
							if(gf.curCharacter != value2)
							{
								if(!gfMap.exists(value2)) {
									addCharacterToList(value2, charType);
								}

								var lastAlpha:Float = gf.alpha;
								gf.alpha = 0.00001;
								gf = gfMap.get(value2);
								gf.alpha = lastAlpha;
							}
							setOnScripts('gfName', gf.curCharacter);
						}
				}
				reloadHealthBarColors();

			case 'Change Scroll Speed':
				if (songSpeedType != "constant")
				{
					if(flValue1 == null) flValue1 = 1;
					if(flValue2 == null) flValue2 = 0;

					var newValue:Float = SONG.speed * ClientPrefs.getGameplaySetting('scrollspeed') * flValue1;
					if(flValue2 <= 0)
						songSpeed = newValue;
					else
						songSpeedTween = FlxTween.tween(this, {songSpeed: newValue}, flValue2 / playbackRate, {ease: FlxEase.linear, onComplete:
							function (twn:FlxTween)
							{
								songSpeedTween = null;
							}
						});
				}

			case 'Set Property':
				try
				{
					var split:Array<String> = value1.split('.');
					if(split.length > 1) {
						LuaUtils.setVarInArray(LuaUtils.getPropertyLoop(split), split[split.length-1], value2);
					} else {
						LuaUtils.setVarInArray(this, value1, value2);
					}
				}
				catch(e:Dynamic)
				{
					var len:Int = e.message.indexOf('\n') + 1;
					if(len <= 0) len = e.message.length;
					addTextToDebug('ERROR ("Set Property" Event) - ' + e.message.substr(0, len), FlxColor.RED);
				}

			case 'Play Sound':
				if(flValue2 == null) flValue2 = 1;
				FlxG.sound.play(Paths.sound(value1), flValue2);
		}

		stagesFunc(function(stage:BaseStage) stage.eventCalled(eventName, value1, value2, flValue1, flValue2, strumTime));
		callOnScripts('onEvent', [eventName, value1, value2, strumTime]);
	}

	function moveCameraSection(?sec:Null<Int>):Void {
		if(sec == null) sec = curSection;
		if(sec < 0) sec = 0;

		if(SONG.notes[sec] == null) return;

		if (gf != null && SONG.notes[sec].gfSection)
		{
			camFollow.setPosition(gf.getMidpoint().x, gf.getMidpoint().y);
			camFollow.x += gf.cameraPosition[0] + girlfriendCameraOffset[0];
			camFollow.y += gf.cameraPosition[1] + girlfriendCameraOffset[1];
			tweenCamIn();
			callOnScripts('onMoveCamera', ['gf']);
			return;
		}

		var isDad:Bool = (SONG.notes[sec].mustHitSection != true);
		moveCamera(isDad);
		callOnScripts('onMoveCamera', [isDad ? 'dad' : 'boyfriend']);
	}

	var cameraTwn:FlxTween;
	public function moveCamera(isDad:Bool)
	{
		if(isDad)
		{
			camFollow.setPosition(dad.getMidpoint().x + 150, dad.getMidpoint().y - 100);
			camFollow.x += dad.cameraPosition[0] + opponentCameraOffset[0];
			camFollow.y += dad.cameraPosition[1] + opponentCameraOffset[1];
			tweenCamIn();
		}
		else
		{
			camFollow.setPosition(boyfriend.getMidpoint().x - 100, boyfriend.getMidpoint().y - 100);
			camFollow.x -= boyfriend.cameraPosition[0] - boyfriendCameraOffset[0];
			camFollow.y += boyfriend.cameraPosition[1] + boyfriendCameraOffset[1];

			if (Paths.formatToSongPath(SONG.song) == 'tutorial' && cameraTwn == null && FlxG.camera.zoom != 1)
			{
				cameraTwn = FlxTween.tween(FlxG.camera, {zoom: 1}, (Conductor.stepCrochet * 4 / 1000), {ease: FlxEase.elasticInOut, onComplete:
					function (twn:FlxTween)
					{
						cameraTwn = null;
					}
				});
			}
		}
	}

	public function tweenCamIn() {
		if (Paths.formatToSongPath(SONG.song) == 'tutorial' && cameraTwn == null && FlxG.camera.zoom != 1.3) {
			cameraTwn = FlxTween.tween(FlxG.camera, {zoom: 1.3}, (Conductor.stepCrochet * 4 / 1000), {ease: FlxEase.elasticInOut, onComplete:
				function (twn:FlxTween) {
					cameraTwn = null;
				}
			});
		}
	}

	public function finishSong(?ignoreNoteOffset:Bool = false):Void
	{
		updateTime = false;
		FlxG.sound.music.volume = 0;
		vocals.volume = 0;
		vocals.pause();
		if(ClientPrefs.data.noteOffset <= 0 || ignoreNoteOffset) {
			endCallback();
		} else {
			finishTimer = new FlxTimer().start(ClientPrefs.data.noteOffset / 1000, function(tmr:FlxTimer) {
				endCallback();
			});
		}
	}


	public var transitioning = false;
	public function endSong()
	{
		//Should kill you if you tried to cheat
		if(!startingSong) {
			notes.forEach(function(daNote:Note) {
				if(daNote.strumTime < songLength - Conductor.safeZoneOffset) {
					health -= 0.05 * healthLoss;
				}
			});
			for (daNote in unspawnNotes) {
				if(daNote.strumTime < songLength - Conductor.safeZoneOffset) {
					health -= 0.05 * healthLoss;
				}
			}

			if(doDeathCheck()) {
				return false;
			}
		}

		timeBar.visible = false;
		timeTxt.visible = false;
		canPause = false;
		endingSong = true;
		camZooming = false;
		inCutscene = false;
		updateTime = false;

		deathCounter = 0;
		seenCutscene = false;

		#if ACHIEVEMENTS_ALLOWED
		var weekNoMiss:String = WeekData.getWeekFileName() + '_nomiss';
		checkForAchievement([weekNoMiss, 'ur_bad', 'ur_good', 'hype', 'two_keys', 'toastie', 'debugger']);
		#end

		var ret:Dynamic = callOnScripts('onEndSong', null, true);
		if(ret != FunkinLua.Function_Stop && !transitioning)
		{
			#if !switch
			var percent:Float = ratingPercent;
			if(Math.isNaN(percent)) percent = 0;
			Highscore.saveScore(SONG.song, songScore, storyDifficulty, percent);
			#end
			playbackRate = 1;

			if (chartingMode)
			{
				openChartEditor();
				return false;
			}

			if (isStoryMode)
			{
				campaignScore += songScore;
				campaignMisses += songMisses;

				storyPlaylist.remove(storyPlaylist[0]);

				if (storyPlaylist.length <= 0)
				{
					Mods.loadTopMod();
					FlxG.sound.playMusic(Paths.music('freakyMenu'));
					#if desktop DiscordClient.resetClientID(); #end

					cancelMusicFadeTween();
					if(FlxTransitionableState.skipNextTransIn) {
						CustomFadeTransition.nextCamera = null;
					}
					MusicBeatState.switchState(new StoryMenuState());

					// if ()
					if(!ClientPrefs.getGameplaySetting('practice') && !ClientPrefs.getGameplaySetting('botplay')) {
						StoryMenuState.weekCompleted.set(WeekData.weeksList[storyWeek], true);
						Highscore.saveWeekScore(WeekData.getWeekFileName(), campaignScore, storyDifficulty);

						FlxG.save.data.weekCompleted = StoryMenuState.weekCompleted;
						FlxG.save.flush();
					}
					changedDifficulty = false;
				}
				else
				{
					var difficulty:String = Difficulty.getFilePath();

					trace('LOADING NEXT SONG');
					trace(Paths.formatToSongPath(PlayState.storyPlaylist[0]) + difficulty);

					FlxTransitionableState.skipNextTransIn = true;
					FlxTransitionableState.skipNextTransOut = true;
					prevCamFollow = camFollow;

					PlayState.SONG = Song.loadFromJson(PlayState.storyPlaylist[0] + difficulty, PlayState.storyPlaylist[0]);
					FlxG.sound.music.stop();

					cancelMusicFadeTween();
					LoadingState.loadAndSwitchState(new PlayState());
				}
			}
			else
			{
				trace('WENT BACK TO FREEPLAY??');
				Mods.loadTopMod();
				#if desktop DiscordClient.resetClientID(); #end

				cancelMusicFadeTween();
				if(FlxTransitionableState.skipNextTransIn) {
					CustomFadeTransition.nextCamera = null;
				}
				MusicBeatState.switchState(new FreeplayState());
				FlxG.sound.playMusic(Paths.music('freakyMenu'));
				changedDifficulty = false;
			}
			transitioning = true;
		}
		return true;
	}

	public function KillNotes() {
		while(notes.length > 0) {
			var daNote:Note = notes.members[0];
			daNote.active = false;
			daNote.visible = false;
			invalidateNote(daNote);
		}
		unspawnNotes = [];
		eventNotes = [];
	}

	public var totalPlayed:Int = 0;
	public var totalNotesHit:Float = 0.0;

	public var showCombo:Bool = false;
	public var showComboNum:Bool = true;
	public var showRating:Bool = true;

	// Stores Ratings and Combo Sprites in a group
	public var comboGroup:FlxSpriteGroup;
	// Stores HUD Objects in a Group
	public var uiGroup:FlxSpriteGroup;
	// Stores Note Objects in a Group
	public var noteGroup:FlxTypedGroup<FlxBasic>;

	private function cachePopUpScore()
	{
		var uiPrefix:String = '';
		var uiSuffix:String = '';
		if (stageUI != "normal")
		{
			uiPrefix = '${stageUI}UI/';
			if (PlayState.isPixelStage) uiSuffix = '-pixel';
		}

		for (rating in ratingsData)
			Paths.image(uiPrefix + rating.image + uiSuffix);
		for (i in 0...10)
			Paths.image(uiPrefix + 'num' + i + uiSuffix);
	}

	private function popUpScore(note:Note = null):Void
	{
		var noteDiff:Float = Math.abs(note.strumTime - Conductor.songPosition + ClientPrefs.data.ratingOffset);
		vocals.volume = 1;

		if (!ClientPrefs.data.comboStacking && comboGroup.members.length > 0) {
			for (spr in comboGroup) {
				spr.destroy();
				comboGroup.remove(spr);
			}
		}

		var placement:Float = FlxG.width * 0.35;
		var rating:FlxSprite = new FlxSprite();
		var score:Int = 350;

		//tryna do MS based judgment due to popular demand
		var daRating:Rating = Conductor.judgeNote(ratingsData, noteDiff / playbackRate);

		totalNotesHit += daRating.ratingMod;
		note.ratingMod = daRating.ratingMod;
		if(!note.ratingDisabled) daRating.hits++;
		note.rating = daRating.name;
		score = daRating.score;

		if(daRating.noteSplash && !note.noteSplashData.disabled)
			spawnNoteSplashOnNote(note);

		if(!practiceMode && !cpuControlled) {
			songScore += score;
			if(!note.ratingDisabled)
			{
				songHits++;
				totalPlayed++;
				RecalculateRating(false);
			}
		}

		var uiPrefix:String = "";
		var uiSuffix:String = '';
		var antialias:Bool = ClientPrefs.data.antialiasing;

		if (stageUI != "normal")
		{
			uiPrefix = '${stageUI}UI/';
			if (PlayState.isPixelStage) uiSuffix = '-pixel';
			antialias = !isPixelStage;
		}

		rating.loadGraphic(Paths.image(uiPrefix + daRating.image + uiSuffix));
		rating.screenCenter();
		rating.x = placement - 40;
		rating.y -= 60;
		rating.acceleration.y = 550 * playbackRate * playbackRate;
		rating.velocity.y -= FlxG.random.int(140, 175) * playbackRate;
		rating.velocity.x -= FlxG.random.int(0, 10) * playbackRate;
		rating.visible = (!ClientPrefs.data.hideHud && showRating);
		rating.x += ClientPrefs.data.comboOffset[0];
		rating.y -= ClientPrefs.data.comboOffset[1];
		rating.antialiasing = antialias;

		var comboSpr:FlxSprite = new FlxSprite().loadGraphic(Paths.image(uiPrefix + 'combo' + uiSuffix));
		comboSpr.screenCenter();
		comboSpr.x = placement;
		comboSpr.acceleration.y = FlxG.random.int(200, 300) * playbackRate * playbackRate;
		comboSpr.velocity.y -= FlxG.random.int(140, 160) * playbackRate;
		comboSpr.visible = (!ClientPrefs.data.hideHud && showCombo);
		comboSpr.x += ClientPrefs.data.comboOffset[0];
		comboSpr.y -= ClientPrefs.data.comboOffset[1];
		comboSpr.antialiasing = antialias;
		comboSpr.y += 60;
		comboSpr.velocity.x += FlxG.random.int(1, 10) * playbackRate;
		comboGroup.add(rating);

		if (!PlayState.isPixelStage)
		{
			rating.setGraphicSize(Std.int(rating.width * 0.7));
			comboSpr.setGraphicSize(Std.int(comboSpr.width * 0.7));
		}
		else
		{
			rating.setGraphicSize(Std.int(rating.width * daPixelZoom * 0.85));
			comboSpr.setGraphicSize(Std.int(comboSpr.width * daPixelZoom * 0.85));
		}

		comboSpr.updateHitbox();
		rating.updateHitbox();

		var seperatedScore:Array<Int> = [];

		if(combo >= 1000) {
			seperatedScore.push(Math.floor(combo / 1000) % 10);
		}
		seperatedScore.push(Math.floor(combo / 100) % 10);
		seperatedScore.push(Math.floor(combo / 10) % 10);
		seperatedScore.push(combo % 10);

		var daLoop:Int = 0;
		var xThing:Float = 0;
		if (showCombo)
			comboGroup.add(comboSpr);

		for (i in seperatedScore)
		{
			var numScore:FlxSprite = new FlxSprite().loadGraphic(Paths.image(uiPrefix + 'num' + Std.int(i) + uiSuffix));
			numScore.screenCenter();
			numScore.x = placement + (43 * daLoop) - 90 + ClientPrefs.data.comboOffset[2];
			numScore.y += 80 - ClientPrefs.data.comboOffset[3];

			if (!PlayState.isPixelStage) numScore.setGraphicSize(Std.int(numScore.width * 0.5));
			else numScore.setGraphicSize(Std.int(numScore.width * daPixelZoom));
			numScore.updateHitbox();

			numScore.acceleration.y = FlxG.random.int(200, 300) * playbackRate * playbackRate;
			numScore.velocity.y -= FlxG.random.int(140, 160) * playbackRate;
			numScore.velocity.x = FlxG.random.float(-5, 5) * playbackRate;
			numScore.visible = !ClientPrefs.data.hideHud;
			numScore.antialiasing = antialias;

			//if (combo >= 10 || combo == 0)
			if(showComboNum)
				comboGroup.add(numScore);

			FlxTween.tween(numScore, {alpha: 0}, 0.2 / playbackRate, {
				onComplete: function(tween:FlxTween)
				{
					numScore.destroy();
				},
				startDelay: Conductor.crochet * 0.002 / playbackRate
			});

			daLoop++;
			if(numScore.x > xThing) xThing = numScore.x;
		}
		comboSpr.x = xThing + 50;
		FlxTween.tween(rating, {alpha: 0}, 0.2 / playbackRate, {
			startDelay: Conductor.crochet * 0.001 / playbackRate
		});

		FlxTween.tween(comboSpr, {alpha: 0}, 0.2 / playbackRate, {
			onComplete: function(tween:FlxTween)
			{
				comboSpr.destroy();
				rating.destroy();
			},
			startDelay: Conductor.crochet * 0.002 / playbackRate
		});
	}

	public var strumsBlocked:Array<Bool> = [];
	private function onKeyPress(event:KeyboardEvent):Void
	{
		var eventKey:FlxKey = event.keyCode;
		var key:Int = getKeyFromEvent(keysArray, eventKey);

		if (!controls.controllerMode)
		{
			#if debug
			//Prevents crash specifically on debug without needing to try catch shit
			@:privateAccess if (!FlxG.keys._keyListMap.exists(eventKey)) return;
			#end

			if(FlxG.keys.checkStatus(eventKey, JUST_PRESSED)) keyPressed(key);
		}
	}

	private function keyPressed(key:Int)
	{
		if(cpuControlled || paused || key < 0) return;
		if(!generatedMusic || endingSong || boyfriend.stunned) return;

		// had to name it like this else it'd break older scripts lol
		var ret:Dynamic = callOnScripts('preKeyPress', [key], true);
		if(ret == FunkinLua.Function_Stop) return;

		// more accurate hit time for the ratings?
		var lastTime:Float = Conductor.songPosition;
		if(Conductor.songPosition >= 0) Conductor.songPosition = FlxG.sound.music.time;

		// obtain notes that the player can hit
		var plrInputNotes:Array<Note> = notes.members.filter(function(n:Note):Bool {
			var canHit:Bool = !strumsBlocked[n.noteData] && n.canBeHit && n.mustPress && !n.tooLate && !n.wasGoodHit && !n.blockHit;
			return n != null && canHit && !n.isSustainNote && n.noteData == key;
		});
		plrInputNotes.sort(sortHitNotes);

		var shouldMiss:Bool = !ClientPrefs.data.ghostTapping;

		if (plrInputNotes.length != 0) { // slightly faster than doing `> 0` lol
			var funnyNote:Note = plrInputNotes[0]; // front note
			// trace('✡⚐🕆☼ 💣⚐💣');

			if (plrInputNotes.length > 1) {
				var doubleNote:Note = plrInputNotes[1];

				if (doubleNote.noteData == funnyNote.noteData) {
					// if the note has a 0ms distance (is on top of the current note), kill it
					if (Math.abs(doubleNote.strumTime - funnyNote.strumTime) < 1.0)
						invalidateNote(doubleNote);
					else if (doubleNote.strumTime < funnyNote.strumTime)
					{
						// replace the note if its ahead of time (or at least ensure "doubleNote" is ahead)
						funnyNote = doubleNote;
					}
				}
			}

			goodNoteHit(funnyNote);
		}
		else {
			if (shouldMiss && !boyfriend.stunned) {
				callOnScripts('onGhostTap', [key]);
				noteMissPress(key);
			}
		}

		// Needed for the  "Just the Two of Us" achievement.
		//									- Shadow Mario
		if(!keysPressed.contains(key)) keysPressed.push(key);

		//more accurate hit time for the ratings? part 2 (Now that the calculations are done, go back to the time it was before for not causing a note stutter)
		Conductor.songPosition = lastTime;

		var spr:StrumNote = playerStrums.members[key];
		if(strumsBlocked[key] != true && spr != null && spr.animation.curAnim.name != 'confirm')
		{
			spr.playAnim('pressed');
			spr.resetAnim = 0;
		}
		callOnScripts('onKeyPress', [key]);
	}

	public static function sortHitNotes(a:Note, b:Note):Int
	{
		if (a.lowPriority && !b.lowPriority)
			return 1;
		else if (!a.lowPriority && b.lowPriority)
			return -1;

		return FlxSort.byValues(FlxSort.ASCENDING, a.strumTime, b.strumTime);
	}

	private function onKeyRelease(event:KeyboardEvent):Void
	{
		var eventKey:FlxKey = event.keyCode;
		var key:Int = getKeyFromEvent(keysArray, eventKey);
		if(!controls.controllerMode && key > -1) keyReleased(key);
	}

	private function keyReleased(key:Int)
	{
		if(!cpuControlled && startedCountdown && !paused)
		{
			var spr:StrumNote = playerStrums.members[key];
			if(spr != null)
			{
				spr.playAnim('static');
				spr.resetAnim = 0;
			}
			callOnScripts('onKeyRelease', [key]);
		}
	}

	public static function getKeyFromEvent(arr:Array<String>, key:FlxKey):Int
	{
		if(key != NONE)
		{
			for (i in 0...arr.length)
			{
				var note:Array<FlxKey> = Controls.instance.keyboardBinds[arr[i]];
				for (noteKey in note)
					if(key == noteKey)
						return i;
			}
		}
		return -1;
	}

	// Hold notes
	private function keysCheck():Void
	{
		// HOLDING
		var holdArray:Array<Bool> = [];
		var pressArray:Array<Bool> = [];
		var releaseArray:Array<Bool> = [];
		for (key in keysArray)
		{
			holdArray.push(controls.pressed(key));
			if(controls.controllerMode)
			{
				pressArray.push(controls.justPressed(key));
				releaseArray.push(controls.justReleased(key));
			}
		}

		// TO DO: Find a better way to handle controller inputs, this should work for now
		if(controls.controllerMode && pressArray.contains(true))
			for (i in 0...pressArray.length)
				if(pressArray[i] && strumsBlocked[i] != true)
					keyPressed(i);

		if (startedCountdown && !boyfriend.stunned && generatedMusic)
		{
			if (notes.length > 0) {
				for (n in notes) { // I can't do a filter here, that's kinda awesome
					var canHit:Bool = (n != null && !strumsBlocked[n.noteData] && n.canBeHit
						&& n.mustPress && !n.tooLate && !n.wasGoodHit && !n.blockHit);

					if (guitarHeroSustains)
						canHit = canHit && n.parent != null && n.parent.wasGoodHit;

					if (canHit && n.isSustainNote) {
						var released:Bool = !holdArray[n.noteData];

						if (!released)
							goodNoteHit(n);
					}
				}
			}

			if (!holdArray.contains(true) || endingSong)
				playerDance();

			#if ACHIEVEMENTS_ALLOWED
			else checkForAchievement(['oversinging']);
			#end
		}

		// TO DO: Find a better way to handle controller inputs, this should work for now
		if((controls.controllerMode || strumsBlocked.contains(true)) && releaseArray.contains(true))
			for (i in 0...releaseArray.length)
				if(releaseArray[i] || strumsBlocked[i] == true)
					keyReleased(i);
	}

	function noteMiss(daNote:Note):Void { //You didn't hit the key and let it go offscreen, also used by Hurt Notes
		//Dupe note remove
		notes.forEachAlive(function(note:Note) {
			if (daNote != note && daNote.mustPress && daNote.noteData == note.noteData && daNote.isSustainNote == note.isSustainNote && Math.abs(daNote.strumTime - note.strumTime) < 1)
				invalidateNote(note);
		});

		noteMissCommon(daNote.noteData, daNote);
		var result:Dynamic = callOnLuas('noteMiss', [notes.members.indexOf(daNote), daNote.noteData, daNote.noteType, daNote.isSustainNote]);
		if(result != FunkinLua.Function_Stop && result != FunkinLua.Function_StopHScript && result != FunkinLua.Function_StopAll) callOnHScript('noteMiss', [daNote]);
	}

	function noteMissPress(direction:Int = 1):Void //You pressed a key when there was no notes to press for this key
	{
		if(ClientPrefs.data.ghostTapping) return; //fuck it

		noteMissCommon(direction);
		FlxG.sound.play(Paths.soundRandom('missnote', 1, 3), FlxG.random.float(0.1, 0.2));
		callOnScripts('noteMissPress', [direction]);
	}

	function noteMissCommon(direction:Int, note:Note = null)
	{
		// score and data
		var subtract:Float = 0.05;
		if(note != null) subtract = note.missHealth;

		// GUITAR HERO SUSTAIN CHECK LOL!!!!
		if (note != null && guitarHeroSustains && note.parent == null) {
			if(note.tail.length > 0) {
				note.alpha = 0.35;
				for(childNote in note.tail) {
					childNote.alpha = note.alpha;
					childNote.missed = true;
					childNote.canBeHit = false;
					childNote.ignoreNote = true;
					childNote.tooLate = true;
				}
				note.missed = true;
				note.canBeHit = false;

				//subtract += 0.385; // you take more damage if playing with this gameplay changer enabled.
				// i mean its fair :p -Crow
				subtract *= note.tail.length + 1;
				// i think it would be fair if damage multiplied based on how long the sustain is -Tahir
			}

			if (note.missed)
				return;
		}
		if (note != null && guitarHeroSustains && note.parent != null && note.isSustainNote) {
			if (note.missed)
				return;

			var parentNote:Note = note.parent;
			if (parentNote.wasGoodHit && parentNote.tail.length > 0) {
				for (child in parentNote.tail) if (child != note) {
					child.missed = true;
					child.canBeHit = false;
					child.ignoreNote = true;
					child.tooLate = true;
				}
			}
		}

		if(instakillOnMiss)
		{
			vocals.volume = 0;
			doDeathCheck(true);
		}
		combo = 0;

		health -= subtract * healthLoss;
		if(!practiceMode) songScore -= 10;
		if(!endingSong) songMisses++;
		totalPlayed++;
		RecalculateRating(true);

		// play character anims
		var char:Character = boyfriend;
		if((note != null && note.gfNote) || (SONG.notes[curSection] != null && SONG.notes[curSection].gfSection)) char = gf;

		if(char != null && char.hasMissAnimations)
		{
			var suffix:String = '';
			if(note != null) suffix = note.animSuffix;

			var animToPlay:String = singAnimations[Std.int(Math.abs(Math.min(singAnimations.length-1, direction)))] + 'miss' + suffix;
			char.playAnim(animToPlay, true);

			if(char != gf && combo > 5 && gf != null && gf.animOffsets.exists('sad'))
			{
				gf.playAnim('sad');
				gf.specialAnim = true;
			}
		}
		vocals.volume = 0;
	}

	function opponentNoteHit(note:Note):Void
	{
		var result:Dynamic = callOnLuas('opponentNoteHit', [notes.members.indexOf(note), Math.abs(note.noteData), note.noteType, note.isSustainNote]);
		if(result != FunkinLua.Function_Stop && result != FunkinLua.Function_StopHScript && result != FunkinLua.Function_StopAll) callOnHScript('opponentNoteHit', [note]);

		if (Paths.formatToSongPath(SONG.song) != 'tutorial')
			camZooming = true;

		if(note.noteType == 'Hey!' && dad.animOffsets.exists('hey')) {
			dad.playAnim('hey', true);
			dad.specialAnim = true;
			dad.heyTimer = 0.6;
		} else if(!note.noAnimation) {
			var altAnim:String = note.animSuffix;

			if (SONG.notes[curSection] != null)
				if (SONG.notes[curSection].altAnim && !SONG.notes[curSection].gfSection)
					altAnim = '-alt';

			var char:Character = dad;
			var animToPlay:String = singAnimations[Std.int(Math.abs(Math.min(singAnimations.length-1, note.noteData)))] + altAnim;
			if(note.gfNote) char = gf;

			if(char != null)
			{
				char.playAnim(animToPlay, true);
				char.holdTimer = 0;
			}
		}

		vocals.volume = 1;
		strumPlayAnim(true, Std.int(Math.abs(note.noteData)), Conductor.stepCrochet * 1.25 / 1000 / playbackRate);
		note.hitByOpponent = true;

		if (!note.isSustainNote)
			invalidateNote(note);
	}

	public function goodNoteHit(note:Note):Void
	{
		if(note.wasGoodHit) return;
		if(cpuControlled && note.ignoreNote) return;
		var isSus:Bool = note.isSustainNote; //GET OUT OF MY HEAD, GET OUT OF MY HEAD, GET OUT OF MY HEAD
		var leData:Int = Math.round(Math.abs(note.noteData));
		var leType:String = note.noteType;

		var result:Dynamic = callOnLuas('goodNoteHit', [notes.members.indexOf(note), leData, leType, isSus]);
		if(result != FunkinLua.Function_Stop && result != FunkinLua.Function_StopHScript && result != FunkinLua.Function_StopAll) callOnHScript('goodNoteHit', [note]);

		note.wasGoodHit = true;

		if (ClientPrefs.data.hitsoundVolume > 0 && !note.hitsoundDisabled)
			FlxG.sound.play(Paths.sound(note.hitsound), ClientPrefs.data.hitsoundVolume);

		if(note.hitCausesMiss) {
			if(!note.noMissAnimation) {
				switch(note.noteType) {
					case 'Hurt Note': //Hurt note
						if(boyfriend.animOffsets.exists('hurt')) {
							boyfriend.playAnim('hurt', true);
							boyfriend.specialAnim = true;
						}
				}
			}

			noteMiss(note);
			if(!note.noteSplashData.disabled && !note.isSustainNote) spawnNoteSplashOnNote(note);
			if(!note.isSustainNote) invalidateNote(note);
			return;
		}

		if(!note.noAnimation) {
			var animToPlay:String = singAnimations[Std.int(Math.abs(Math.min(singAnimations.length-1, note.noteData)))];

			var char:Character = boyfriend;
			var animCheck:String = 'hey';
			if(note.gfNote)
			{
				char = gf;
				animCheck = 'cheer';
			}

			if(char != null)
			{
				char.playAnim(animToPlay + note.animSuffix, true);
				char.holdTimer = 0;

				if(note.noteType == 'Hey!') {
					if(char.animOffsets.exists(animCheck)) {
						char.playAnim(animCheck, true);
						char.specialAnim = true;
						char.heyTimer = 0.6;
					}
				}
			}
		}

		if(!cpuControlled)
		{
			var spr = playerStrums.members[note.noteData];
			if(spr != null) spr.playAnim('confirm', true);
		}
		else strumPlayAnim(false, Std.int(Math.abs(note.noteData)), Conductor.stepCrochet * 1.25 / 1000 / playbackRate);
		vocals.volume = 1;

		if (!note.isSustainNote) {
			combo++;
			if(combo > 9999) combo = 9999;
			popUpScore(note);
			var gainHealth:Bool = true; // prevent health gain, as sustains are threated as a singular note
			if (guitarHeroSustains && note.isSustainNote) gainHealth = false;
			if (gainHealth) health += note.hitHealth * healthGain;
			invalidateNote(note);
		}
	}

	public function invalidateNote(note:Note):Void {
		note.kill();
		notes.remove(note, true);
		note.destroy();
	}

	public function spawnNoteSplashOnNote(note:Note) {
		if(note != null) {
			var strum:StrumNote = playerStrums.members[note.noteData];
			if(strum != null)
				spawnNoteSplash(strum.x, strum.y, note.noteData, note);
		}
	}

	public function spawnNoteSplash(x:Float, y:Float, data:Int, ?note:Note = null) {
		var splash:NoteSplash = grpNoteSplashes.recycle(NoteSplash);
		splash.setupNoteSplash(x, y, data, note);
		grpNoteSplashes.add(splash);
	}

	override function destroy() {
		#if LUA_ALLOWED
		for (lua in luaArray) {
			lua.call('onDestroy', []);
			lua.stop();
		}
		luaArray = [];
		FunkinLua.customFunctions.clear();
		#end

		#if HSCRIPT_ALLOWED
		for (script in hscriptArray)
			if(script != null)
			{
				script.call('onDestroy');
				script.destroy();
			}

		while (hscriptArray.length > 0)
			hscriptArray.pop();
		#end

		FlxG.stage.removeEventListener(KeyboardEvent.KEY_DOWN, onKeyPress);
		FlxG.stage.removeEventListener(KeyboardEvent.KEY_UP, onKeyRelease);
		FlxG.animationTimeScale = 1;
		#if FLX_PITCH FlxG.sound.music.pitch = 1; #end
		Note.globalRgbShaders = [];
		backend.NoteTypesConfig.clearNoteTypesData();
		instance = null;
		super.destroy();
	}

	public static function cancelMusicFadeTween() {
		if(FlxG.sound.music.fadeTween != null) {
			FlxG.sound.music.fadeTween.cancel();
		}
		FlxG.sound.music.fadeTween = null;
	}

	var lastStepHit:Int = -1;
	override function stepHit()
	{
		if(FlxG.sound.music.time >= -ClientPrefs.data.noteOffset)
		{
			if (Math.abs(FlxG.sound.music.time - (Conductor.songPosition - Conductor.offset)) > (20 * playbackRate)
				|| (SONG.needsVoices && Math.abs(vocals.time - (Conductor.songPosition - Conductor.offset)) > (20 * playbackRate)))
			{
				resyncVocals();
			}
		}

		super.stepHit();

		if(curStep == lastStepHit) {
			return;
		}

		lastStepHit = curStep;
		setOnScripts('curStep', curStep);
		callOnScripts('onStepHit');
	}

	var lastBeatHit:Int = -1;

	override function beatHit()
	{
		if(lastBeatHit >= curBeat) {
			//trace('BEAT HIT: ' + curBeat + ', LAST HIT: ' + lastBeatHit);
			return;
		}

		if (generatedMusic)
			notes.sort(FlxSort.byY, ClientPrefs.data.downScroll ? FlxSort.ASCENDING : FlxSort.DESCENDING);

		iconP1.scale.set(1.2, 1.2);
		iconP2.scale.set(1.2, 1.2);

		iconP1.updateHitbox();
		iconP2.updateHitbox();

		characterBopper(curBeat);

		super.beatHit();
		lastBeatHit = curBeat;

		setOnScripts('curBeat', curBeat);
		callOnScripts('onBeatHit');
	}

	public function characterBopper(beat:Int):Void
	{
		if (gf != null && beat % Math.round(gfSpeed * gf.danceEveryNumBeats) == 0 && !gf.getAnimationName().startsWith('sing') && !gf.stunned)
			gf.dance();
		if (boyfriend != null && beat % boyfriend.danceEveryNumBeats == 0 && !boyfriend.getAnimationName().startsWith('sing') && !boyfriend.stunned)
			boyfriend.dance();
		if (dad != null && beat % dad.danceEveryNumBeats == 0 && !dad.getAnimationName().startsWith('sing') && !dad.stunned)
			dad.dance();
	}

	public function playerDance():Void
	{
		var anim:String = boyfriend.getAnimationName();
		if(boyfriend.holdTimer > Conductor.stepCrochet * (0.0011 #if FLX_PITCH / FlxG.sound.music.pitch #end) * boyfriend.singDuration && anim.startsWith('sing') && !anim.endsWith('miss'))
			boyfriend.dance();
	}

	override function sectionHit()
	{
		if (SONG.notes[curSection] != null)
		{
			if (generatedMusic && !endingSong && !isCameraOnForcedPos)
				moveCameraSection();

			if (camZooming && FlxG.camera.zoom < 1.35 && ClientPrefs.data.camZooms)
			{
				FlxG.camera.zoom += 0.015 * camZoomingMult;
				camHUD.zoom += 0.03 * camZoomingMult;
			}

			if (SONG.notes[curSection].changeBPM)
			{
				Conductor.bpm = SONG.notes[curSection].bpm;
				setOnScripts('curBpm', Conductor.bpm);
				setOnScripts('crochet', Conductor.crochet);
				setOnScripts('stepCrochet', Conductor.stepCrochet);
			}
			setOnScripts('mustHitSection', SONG.notes[curSection].mustHitSection);
			setOnScripts('altAnim', SONG.notes[curSection].altAnim);
			setOnScripts('gfSection', SONG.notes[curSection].gfSection);
		}
		super.sectionHit();

		setOnScripts('curSection', curSection);
		callOnScripts('onSectionHit');
	}

	#if LUA_ALLOWED
	public function startLuasNamed(luaFile:String)
	{
		#if MODS_ALLOWED
		var luaToLoad:String = Paths.modFolders(luaFile);
		if(!FileSystem.exists(luaToLoad))
			luaToLoad = Paths.getSharedPath(luaFile);

		if(FileSystem.exists(luaToLoad))
		#elseif sys
		var luaToLoad:String = Paths.getSharedPath(luaFile);
		if(OpenFlAssets.exists(luaToLoad))
		#end
		{
			for (script in luaArray)
				if(script.scriptName == luaToLoad) return false;

			new FunkinLua(luaToLoad);
			return true;
		}
		return false;
	}
	#end

	#if HSCRIPT_ALLOWED
	public function startHScriptsNamed(scriptFile:String)
	{
		var scriptToLoad:String = Paths.modFolders(scriptFile);
		if(!FileSystem.exists(scriptToLoad))
			scriptToLoad = Paths.getSharedPath(scriptFile);

		if(FileSystem.exists(scriptToLoad))
		{
			if (SScript.global.exists(scriptToLoad)) return false;

			initHScript(scriptToLoad);
			return true;
		}
		return false;
	}

	public function initHScript(file:String)
	{
		try
		{
			var newScript:HScript = new HScript(null, file);
			if(newScript.parsingException != null)
			{
				addTextToDebug('ERROR ON LOADING: ${newScript.parsingException.message}', FlxColor.RED);
				newScript.destroy();
				return;
			}

			hscriptArray.push(newScript);
			if(newScript.exists('onCreate'))
			{
				var callValue = newScript.call('onCreate');
				if(!callValue.succeeded)
				{
					for (e in callValue.exceptions)
					{
						if (e != null)
						{
							var len:Int = e.message.indexOf('\n') + 1;
							if(len <= 0) len = e.message.length;
								addTextToDebug('ERROR ($file: onCreate) - ${e.message.substr(0, len)}', FlxColor.RED);
						}
					}

					newScript.destroy();
					hscriptArray.remove(newScript);
					trace('failed to initialize tea interp!!! ($file)');
				}
				else trace('initialized tea interp successfully: $file');
			}

		}
		catch(e)
		{
			var len:Int = e.message.indexOf('\n') + 1;
			if(len <= 0) len = e.message.length;
			addTextToDebug('ERROR - ' + e.message.substr(0, len), FlxColor.RED);
			var newScript:HScript = cast (SScript.global.get(file), HScript);
			if(newScript != null)
			{
				newScript.destroy();
				hscriptArray.remove(newScript);
			}
		}
	}
	#end

	public function callOnScripts(funcToCall:String, args:Array<Dynamic> = null, ignoreStops = false, exclusions:Array<String> = null, excludeValues:Array<Dynamic> = null):Dynamic {
		var returnVal:Dynamic = psychlua.FunkinLua.Function_Continue;
		if(args == null) args = [];
		if(exclusions == null) exclusions = [];
		if(excludeValues == null) excludeValues = [psychlua.FunkinLua.Function_Continue];

		var result:Dynamic = callOnLuas(funcToCall, args, ignoreStops, exclusions, excludeValues);
		if(result == null || excludeValues.contains(result)) result = callOnHScript(funcToCall, args, ignoreStops, exclusions, excludeValues);
		return result;
	}

	public function callOnLuas(funcToCall:String, args:Array<Dynamic> = null, ignoreStops = false, exclusions:Array<String> = null, excludeValues:Array<Dynamic> = null):Dynamic {
		var returnVal:Dynamic = FunkinLua.Function_Continue;
		#if LUA_ALLOWED
		if(args == null) args = [];
		if(exclusions == null) exclusions = [];
		if(excludeValues == null) excludeValues = [FunkinLua.Function_Continue];

		var arr:Array<FunkinLua> = [];
		for (script in luaArray)
		{
			if(script.closed)
			{
				arr.push(script);
				continue;
			}

			if(exclusions.contains(script.scriptName))
				continue;

			var myValue:Dynamic = script.call(funcToCall, args);
			if((myValue == FunkinLua.Function_StopLua || myValue == FunkinLua.Function_StopAll) && !excludeValues.contains(myValue) && !ignoreStops)
			{
				returnVal = myValue;
				break;
			}

			if(myValue != null && !excludeValues.contains(myValue))
				returnVal = myValue;

			if(script.closed) arr.push(script);
		}

		if(arr.length > 0)
			for (script in arr)
				luaArray.remove(script);
		#end
		return returnVal;
	}

	public function callOnHScript(funcToCall:String, args:Array<Dynamic> = null, ?ignoreStops:Bool = false, exclusions:Array<String> = null, excludeValues:Array<Dynamic> = null):Dynamic {
		var returnVal:Dynamic = psychlua.FunkinLua.Function_Continue;

		#if HSCRIPT_ALLOWED
		if(exclusions == null) exclusions = new Array();
		if(excludeValues == null) excludeValues = new Array();
		excludeValues.push(psychlua.FunkinLua.Function_Continue);

		var len:Int = hscriptArray.length;
		if (len < 1)
			return returnVal;
		for(i in 0...len) {
			var script:HScript = hscriptArray[i];
			if(script == null || !script.exists(funcToCall) || exclusions.contains(script.origin))
				continue;

			var myValue:Dynamic = null;
			try {
				var callValue = script.call(funcToCall, args);
				if(!callValue.succeeded)
				{
					var e = callValue.exceptions[0];
					if(e != null)
					{
						var len:Int = e.message.indexOf('\n') + 1;
						if(len <= 0) len = e.message.length;
						addTextToDebug('ERROR (${callValue.calledFunction}) - ' + e.message.substr(0, len), FlxColor.RED);
					}
				}
				else
				{
					myValue = callValue.returnValue;
					if((myValue == FunkinLua.Function_StopHScript || myValue == FunkinLua.Function_StopAll) && !excludeValues.contains(myValue) && !ignoreStops)
					{
						returnVal = myValue;
						break;
					}

					if(myValue != null && !excludeValues.contains(myValue))
						returnVal = myValue;
				}
			}
		}
		#end

		return returnVal;
	}

	public function setOnScripts(variable:String, arg:Dynamic, exclusions:Array<String> = null) {
		if(exclusions == null) exclusions = [];
		setOnLuas(variable, arg, exclusions);
		setOnHScript(variable, arg, exclusions);
	}

	public function setOnLuas(variable:String, arg:Dynamic, exclusions:Array<String> = null) {
		#if LUA_ALLOWED
		if(exclusions == null) exclusions = [];
		for (script in luaArray) {
			if(exclusions.contains(script.scriptName))
				continue;

			script.set(variable, arg);
		}
		#end
	}

	public function setOnHScript(variable:String, arg:Dynamic, exclusions:Array<String> = null) {
		#if HSCRIPT_ALLOWED
		if(exclusions == null) exclusions = [];
		for (script in hscriptArray) {
			if(exclusions.contains(script.origin))
				continue;

			if(!instancesExclude.contains(variable))
				instancesExclude.push(variable);
			script.set(variable, arg);
		}
		#end
	}

	function strumPlayAnim(isDad:Bool, id:Int, time:Float) {
		var spr:StrumNote = null;
		if(isDad) {
			spr = opponentStrums.members[id];
		} else {
			spr = playerStrums.members[id];
		}

		if(spr != null) {
			spr.playAnim('confirm', true);
			spr.resetAnim = time;
		}
	}

	public var ratingName:String = '?';
	public var ratingPercent:Float;
	public var ratingFC:String;
	public function RecalculateRating(badHit:Bool = false) {
		setOnScripts('score', songScore);
		setOnScripts('misses', songMisses);
		setOnScripts('hits', songHits);
		setOnScripts('combo', combo);

		var ret:Dynamic = callOnScripts('onRecalculateRating', null, true);
		if(ret != FunkinLua.Function_Stop)
		{
			ratingName = '?';
			if(totalPlayed != 0) //Prevent divide by 0
			{
				// Rating Percent
				ratingPercent = Math.min(1, Math.max(0, totalNotesHit / totalPlayed));
				//trace((totalNotesHit / totalPlayed) + ', Total: ' + totalPlayed + ', notes hit: ' + totalNotesHit);

				// Rating Name
				ratingName = ratingStuff[ratingStuff.length-1][0]; //Uses last string
				if(ratingPercent < 1)
					for (i in 0...ratingStuff.length-1)
						if(ratingPercent < ratingStuff[i][1])
						{
							ratingName = ratingStuff[i][0];
							break;
						}
			}
			fullComboFunction();
		}
		updateScore(badHit); // score will only update after rating is calculated, if it's a badHit, it shouldn't bounce
		setOnScripts('rating', ratingPercent);
		setOnScripts('ratingName', ratingName);
		setOnScripts('ratingFC', ratingFC);
	}

	#if ACHIEVEMENTS_ALLOWED
	private function checkForAchievement(achievesToCheck:Array<String> = null)
	{
		if(chartingMode) return;

		var usedPractice:Bool = (ClientPrefs.getGameplaySetting('practice') || ClientPrefs.getGameplaySetting('botplay'));
		if(cpuControlled) return;

		for (name in achievesToCheck) {
			var unlock:Bool = false;
			if (name != WeekData.getWeekFileName() + '_nomiss') // common achievements
			{
				switch(name)
				{
					case 'ur_bad':
						unlock = (ratingPercent < 0.2 && !practiceMode);

					case 'ur_good':
						unlock = (ratingPercent >= 1 && !usedPractice);

					case 'oversinging':
						unlock = (boyfriend.holdTimer >= 10 && !usedPractice);

					case 'hype':
						unlock = (!boyfriendIdled && !usedPractice);

					case 'two_keys':
						unlock = (!usedPractice && keysPressed.length <= 2);

					case 'toastie':
						unlock = (!ClientPrefs.data.cacheOnGPU && !ClientPrefs.data.shaders && ClientPrefs.data.lowQuality && !ClientPrefs.data.antialiasing);

					case 'debugger':
						unlock = (Paths.formatToSongPath(SONG.song) == 'test' && !usedPractice);
				}
			}
			else // any FC achievements, name should be "weekFileName_nomiss", e.g: "week3_nomiss";
			{
				if(isStoryMode && campaignMisses + songMisses < 1 && Difficulty.getString().toUpperCase() == 'HARD'
					&& storyPlaylist.length <= 1 && !changedDifficulty && !usedPractice)
					unlock = true;
			}

			if(unlock) Achievements.unlock(name);
		}
	}
	#end

	#if (!flash && sys)
	public var runtimeShaders:Map<String, Array<String>> = new Map<String, Array<String>>();
	public function createRuntimeShader(name:String):FlxRuntimeShader
	{
		if(!ClientPrefs.data.shaders) return new FlxRuntimeShader();

		#if (!flash && MODS_ALLOWED && sys)
		if(!runtimeShaders.exists(name) && !initLuaShader(name))
		{
			FlxG.log.warn('Shader $name is missing!');
			return new FlxRuntimeShader();
		}

		var arr:Array<String> = runtimeShaders.get(name);
		return new FlxRuntimeShader(arr[0], arr[1]);
		#else
		FlxG.log.warn("Platform unsupported for Runtime Shaders!");
		return null;
		#end
	}

	public function initLuaShader(name:String, ?glslVersion:Int = 120)
	{
		if(!ClientPrefs.data.shaders) return false;

		#if (MODS_ALLOWED && !flash && sys)
		if(runtimeShaders.exists(name))
		{
			FlxG.log.warn('Shader $name was already initialized!');
			return true;
		}

		for (folder in Mods.directoriesWithFile(Paths.getSharedPath(), 'shaders/'))
		{
			var frag:String = folder + name + '.frag';
			var vert:String = folder + name + '.vert';
			var found:Bool = false;
			if(FileSystem.exists(frag))
			{
				frag = File.getContent(frag);
				found = true;
			}
			else frag = null;

			if(FileSystem.exists(vert))
			{
				vert = File.getContent(vert);
				found = true;
			}
			else vert = null;

			if(found)
			{
				runtimeShaders.set(name, [frag, vert]);
				//trace('Found shader $name!');
				return true;
			}
		}
		addTextToDebug('Missing shader $name .frag AND .vert files!', FlxColor.RED);
		#else
		FlxG.log.warn('This platform doesn\'t support Runtime Shaders!');
		#end
		return false;
	}
	#end
}<|MERGE_RESOLUTION|>--- conflicted
+++ resolved
@@ -1807,13 +1807,9 @@
 		callOnScripts('onUpdatePost', [elapsed]);
 	}
 
-<<<<<<< HEAD
 	// Health icon updaters
 	public dynamic function updateIconsScale(elapsed:Float)
 	{
-=======
-	public dynamic function updateIcons(elapsed:Float) {
->>>>>>> a2d71aca
 		var mult:Float = FlxMath.lerp(1, iconP1.scale.x, FlxMath.bound(1 - (elapsed * 9 * playbackRate), 0, 1));
 		iconP1.scale.set(mult, mult);
 		iconP1.updateHitbox();
