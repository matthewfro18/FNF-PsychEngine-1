--- conflicted
+++ resolved
@@ -63,18 +63,11 @@
 
 	override function create()
 	{
-<<<<<<< HEAD
 		if (checkLoaded())
 		{
 			dontUpdate = true;
 			super.create();
 			onLoad();
-=======
-		if(checkLoaded())
-		{
-			skipUpdate = true;
-			super.create();
->>>>>>> f22ecb7f
 			return;
 		}
 
@@ -137,14 +130,9 @@
 
 		if (!transitioning)
 		{
-<<<<<<< HEAD
-			if (canChangeState && checkLoaded())
-			{
-=======
-			if(canChangeState && !finishedLoading && checkLoaded())
+			if (canChangeState && !finishedLoading && checkLoaded())
 			{
 				transitioning = true;
->>>>>>> f22ecb7f
 				onLoad();
 				return;
 			}
@@ -230,31 +218,17 @@
 	var finishedLoading:Bool = false;
 	function onLoad()
 	{
-<<<<<<< HEAD
 		FlxG.camera.visible = false;
 		FlxTransitionableState.skipNextTransIn = true;
-
-		transitioning = true;
-=======
-		if (stopMusic && FlxG.sound.music != null)
-			FlxG.sound.music.stop();
-		
-		FlxG.camera.visible = false;
-		FlxTransitionableState.skipNextTransIn = true;
-		MusicBeatState.switchState(target);
->>>>>>> f22ecb7f
+		transitioning = finishedLoading = true;
+
 		imagesToPrepare = [];
 		soundsToPrepare = [];
 		musicToPrepare = [];
 		songsToPrepare = [];
-<<<<<<< HEAD
-
 		if (stopMusic && FlxG.sound.music != null) FlxG.sound.music.stop();
 
 		MusicBeatState.switchState(target);
-=======
-		finishedLoading = true;
->>>>>>> f22ecb7f
 	}
 
 	static function checkLoaded():Bool {
@@ -290,17 +264,6 @@
 		return target;
 	}
 
-<<<<<<< HEAD
-=======
-	function checkLoaded()
-	{
-		if(loaded == loadMax && !finishedLoading)
-			onLoad();
-
-		return (loaded == loadMax);
-	}
-
->>>>>>> f22ecb7f
 	static var imagesToPrepare:Array<String> = [];
 	static var soundsToPrepare:Array<String> = [];
 	static var musicToPrepare:Array<String> = [];
