--- conflicted
+++ resolved
@@ -17,25 +17,7 @@
 
 	<!--Minimum without FLX_NO_GAMEPAD: 11.8, without FLX_NO_NATIVE_CURSOR: 11.2-->
 	<set name="SWF_VERSION" value="11.8" />
-<<<<<<< HEAD
-=======
 
-	
-	<log warn="UPDATE HAXE TO 4.2.4" />
-	<log warn="UPDATE HAXE TO 4.2.4 " />
-	<log warn="UPDATE HAXE TO 4.2.4  " />
-	<log warn="UPDATE HAXE TO 4.2.4  " />
-	<log warn="UPDATE HAXE TO 4.2.4   " />
-	<log warn="UPDATE HAXE TO 4.2.4    " />
-	<log warn="UPDATE HAXE TO 4.2.4     " />
-	<log warn="UPDATE HAXE TO 4.2.4      " />
-	<log warn="UPDATE HAXE TO 4.2.4       " />
-	<log warn="UPDATE HAXE TO 4.2.4        " />
-	<log warn="STOP USING 4.1.5 IT WON'T COMPILE" />
-	<echo value="-bbpanzu"/>
-	<!-- Cause im tired of getting these messages.-->
->>>>>>> 35e5026f
-	
 	<!-- ____________________________ Window Settings ___________________________ -->
 
 	<!--These window settings apply to all targets-->
